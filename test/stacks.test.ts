import { expect as expectCDK, haveResourceLike } from '@aws-cdk/assert';
import { KubernetesVersion } from '@aws-cdk/aws-eks';
import * as cdk from '@aws-cdk/core';
import * as ssp from '../lib';
import { MyVpcStack } from './test-support';

const consoleSpy = jest.spyOn(console, 'assert').mockImplementation();

describe('Unit tests for EKS Blueprint', () => {

    beforeEach(() => {
        consoleSpy.mockClear();
    });

    test('Usage tracking created', () => {
        const app = new cdk.App();
        // WHEN
        let stack = new ssp.EksBlueprint(app, { id: 'MyTestStack' });
        console.log(stack.templateOptions.description);
        // THEN
        assertBlueprint(stack);

        stack = new ssp.EksBlueprint(app, { id: 'MyOtherTestStack' }, {
            description: "My awesome description"
        });

        console.log(stack.templateOptions.description);
        // AND
        assertBlueprint(stack);

<<<<<<< HEAD
    blueprint.account("123567891").region('us-west-1')
        .clusterProvider(new ssp.MngClusterProvider( {
            version: KubernetesVersion.V1_20,
        }))
        .addOns(new ssp.ArgoCDAddOn)
        .addOns(new ssp.AwsLoadBalancerControllerAddOn)
        .addOns(new ssp.NginxAddOn)
        .teams(new ssp.PlatformTeam({ name: 'platform' }));
=======
    });
>>>>>>> eacefc29

    test("Stack creation fails due to missing add-on dependency", () => {
        const app = new cdk.App();

        const blueprint = ssp.EksBlueprint.builder();

<<<<<<< HEAD
    const blueprint2 = blueprint.clone('us-west-2', '1234567891').addOns(new ssp.CalicoAddOn);
    const stack2 = await blueprint2.buildAsync(app, 'stack-2');
=======
        blueprint.account("123567891").region('us-west-1')
            .addons(new ssp.NginxAddOn)
            .teams(new ssp.PlatformTeam({ name: 'platform' }));
>>>>>>> eacefc29

        blueprint.build(app, 'stack-with-missing-deps');

        expect(console.assert).toHaveBeenLastCalledWith(
            undefined,
            'Missing a dependency for AwsLoadBalancerControllerAddOn for stack-with-missing-deps'
        );
    });

    test('Blueprint builder creates correct stack', async () => {
        const app = new cdk.App();

<<<<<<< HEAD
test('Pipeline Builder Creates correct pipeline', () => {

    const app = new cdk.App();

    const blueprint = ssp.EksBlueprint.builder()
        .account("123567891")
        .region('us-west-1')
        .addOns(new ssp.ArgoCDAddOn)
        .addOns(new ssp.AwsLoadBalancerControllerAddOn)
        .addOns(new ssp.NginxAddOn)
        .teams(new ssp.PlatformTeam({ name: 'platform' }));

    const pipeline = ssp.CodePipelineStack.builder()
        .name("ssp-pipeline-inaction")
        .owner('shapirov103')
        .repository({
            repoUrl: 'git@github',
            credentialsSecretName: 'github-token',
            name: 'my-iac-pipeline'
        })
        .stage({
            id: 'us-east-1-ssp',
            stackBuilder: blueprint.clone('us-east-1'),
        })
        .stage({
            id: 'us-east-2-ssp',
            stackBuilder: blueprint.clone('us-east-2')
        })
        .stage({
            id: 'prod-ssp',
            stackBuilder: blueprint.clone('us-west-2'),
            stageProps: { manualApprovals: true }
        });
=======
        const blueprint = ssp.EksBlueprint.builder();
>>>>>>> eacefc29

        blueprint.account("123567891").region('us-west-1')
            .addons(new ssp.ArgoCDAddOn)
            .addons(new ssp.AwsLoadBalancerControllerAddOn)
            .addons(new ssp.NginxAddOn)
            .teams(new ssp.PlatformTeam({ name: 'platform' }));

        const stack1 = await blueprint.buildAsync(app, "stack-1");

        assertBlueprint(stack1, 'nginx-ingress', 'argo-cd');
        expect(console.assert).toHaveBeenLastCalledWith(true);

        const blueprint2 = blueprint.clone('us-west-2', '1234567891').addons(new ssp.CalicoAddOn);
        const stack2 = await blueprint2.buildAsync(app, 'stack-2');

<<<<<<< HEAD
    const vpcAddOn = new ssp.NestedStackAddOn( {
        builder: MyVpcStack.builder(),
        id: "vpc-nested-stack"
=======
        assertBlueprint(stack2, 'nginx-ingress', 'argo-cd', 'aws-calico');

        const blueprint3 = ssp.EksBlueprint.builder().withBlueprintProps({
            addOns: [new ssp.ArgoCDAddOn],
            name: 'my-blueprint3',
            id: 'my-blueprint3-id'
        });

        const stack3 = await blueprint3.buildAsync(app, 'stack-3');
        assertBlueprint(stack3, 'argo-cd');
    });

    test('Pipeline Builder Creates correct pipeline', () => {

        const app = new cdk.App();

        const blueprint = ssp.EksBlueprint.builder()
            .account("123567891")
            .region('us-west-1')
            .addons(new ssp.ArgoCDAddOn)
            .addons(new ssp.AwsLoadBalancerControllerAddOn)
            .addons(new ssp.NginxAddOn)
            .teams(new ssp.PlatformTeam({ name: 'platform' }));

        const pipeline = ssp.CodePipelineStack.builder()
            .name("ssp-pipeline-inaction")
            .owner('shapirov103')
            .repository({
                repoUrl: 'git@github',
                credentialsSecretName: 'github-token',
                name: 'my-iac-pipeline'
            })
            .stage({
                id: 'us-east-1-ssp',
                stackBuilder: blueprint.clone('us-east-1'),
            })
            .stage({
                id: 'us-east-2-ssp',
                stackBuilder: blueprint.clone('us-east-2')
            })
            .stage({
                id: 'prod-ssp',
                stackBuilder: blueprint.clone('us-west-2'),
                stageProps: { manualApprovals: true }
            });

        const stack = pipeline.build(app, "ssp-pipeline-id");
        console.log(stack.templateOptions.description);
        expect(stack.templateOptions.description).toContain("SSP tracking (qs");
>>>>>>> eacefc29
    });

<<<<<<< HEAD
    blueprint.account("123567891").region('us-west-1')
        .addOns(vpcAddOn)
        .teams(new ssp.PlatformTeam({ name: 'platform' }));
=======
    test("Nested stack add-on creates correct nested stack", async () => {
        const app = new cdk.App();
>>>>>>> eacefc29

        const vpcAddOn = new ssp.NestedStackAddOn( {
            builder: MyVpcStack.builder(),
            id: "vpc-nested-stack"
        });

        const blueprint = ssp.EksBlueprint.builder();

        blueprint.account("123567891").region('us-west-1')
            .addons(vpcAddOn)
            .teams(new ssp.PlatformTeam({ name: 'platform' }));

        const parentStack =  await blueprint.buildAsync(app, "stack-with-nested");
        const clusterInfo = parentStack.getClusterInfo();
        expect(clusterInfo.getProvisionedAddOn("vpc-nested-stack")).toBeDefined();
    });
});

test("Named resource providers are correctly registered and discovered", async () => {
    const app = new cdk.App();

    const blueprint =  await ssp.EksBlueprint.builder()
        .account('123456789').region('us-west-1')
        .resourceProvider(ssp.GlobalResources.HostedZone, new ssp.ImportHostedZoneProvider('hosted-zone-id1', 'my.domain.com'))
        .resourceProvider(ssp.GlobalResources.Certificate, new ssp.CreateCertificateProvider('domain-wildcard-cert', '*.my.domain.com', ssp.GlobalResources.HostedZone))
        .addOns(new ssp.AwsLoadBalancerControllerAddOn())
        .addOns(new ssp.ExternalDnsAddon({hostedZoneResources: [ssp.GlobalResources.HostedZone]}))
        .addOns(new ssp.NginxAddOn({
            certificateResourceName: ssp.GlobalResources.Certificate,
            externalDnsHostname: 'my.domain.com'
        }))
        .teams(new ssp.ApplicationTeam({
            name: "appteam", namespace: "appteam-ns"
        }))
        .buildAsync(app, 'stack-with-resource-providers');
    
    expect(blueprint.getClusterInfo().getResource(ssp.GlobalResources.Vpc)).toBeDefined();
    expect(blueprint.getClusterInfo().getResource(ssp.GlobalResources.HostedZone)).toBeDefined();
    expect(blueprint.getClusterInfo().getResource(ssp.GlobalResources.Certificate)).toBeDefined();
    expect(blueprint.getClusterInfo().getProvisionedAddOn('NginxAddOn')).toBeDefined();
});

function assertBlueprint(stack: ssp.EksBlueprint, ...charts: string[]) {
    for (let chart of charts) {
        expectCDK(stack).to(haveResourceLike('Custom::AWSCDK-EKS-HelmChart', {
            Chart: chart
        }));
    }

    expect(stack.templateOptions.description).toContain("SSP tracking (qs");
}<|MERGE_RESOLUTION|>--- conflicted
+++ resolved
@@ -1,5 +1,4 @@
 import { expect as expectCDK, haveResourceLike } from '@aws-cdk/assert';
-import { KubernetesVersion } from '@aws-cdk/aws-eks';
 import * as cdk from '@aws-cdk/core';
 import * as ssp from '../lib';
 import { MyVpcStack } from './test-support';
@@ -27,33 +26,17 @@
         console.log(stack.templateOptions.description);
         // AND
         assertBlueprint(stack);
+    });
 
-<<<<<<< HEAD
-    blueprint.account("123567891").region('us-west-1')
-        .clusterProvider(new ssp.MngClusterProvider( {
-            version: KubernetesVersion.V1_20,
-        }))
-        .addOns(new ssp.ArgoCDAddOn)
-        .addOns(new ssp.AwsLoadBalancerControllerAddOn)
-        .addOns(new ssp.NginxAddOn)
-        .teams(new ssp.PlatformTeam({ name: 'platform' }));
-=======
-    });
->>>>>>> eacefc29
 
     test("Stack creation fails due to missing add-on dependency", () => {
         const app = new cdk.App();
 
         const blueprint = ssp.EksBlueprint.builder();
 
-<<<<<<< HEAD
-    const blueprint2 = blueprint.clone('us-west-2', '1234567891').addOns(new ssp.CalicoAddOn);
-    const stack2 = await blueprint2.buildAsync(app, 'stack-2');
-=======
         blueprint.account("123567891").region('us-west-1')
-            .addons(new ssp.NginxAddOn)
+            .addOns(new ssp.NginxAddOn)
             .teams(new ssp.PlatformTeam({ name: 'platform' }));
->>>>>>> eacefc29
 
         blueprint.build(app, 'stack-with-missing-deps');
 
@@ -66,48 +49,12 @@
     test('Blueprint builder creates correct stack', async () => {
         const app = new cdk.App();
 
-<<<<<<< HEAD
-test('Pipeline Builder Creates correct pipeline', () => {
-
-    const app = new cdk.App();
-
-    const blueprint = ssp.EksBlueprint.builder()
-        .account("123567891")
-        .region('us-west-1')
-        .addOns(new ssp.ArgoCDAddOn)
-        .addOns(new ssp.AwsLoadBalancerControllerAddOn)
-        .addOns(new ssp.NginxAddOn)
-        .teams(new ssp.PlatformTeam({ name: 'platform' }));
-
-    const pipeline = ssp.CodePipelineStack.builder()
-        .name("ssp-pipeline-inaction")
-        .owner('shapirov103')
-        .repository({
-            repoUrl: 'git@github',
-            credentialsSecretName: 'github-token',
-            name: 'my-iac-pipeline'
-        })
-        .stage({
-            id: 'us-east-1-ssp',
-            stackBuilder: blueprint.clone('us-east-1'),
-        })
-        .stage({
-            id: 'us-east-2-ssp',
-            stackBuilder: blueprint.clone('us-east-2')
-        })
-        .stage({
-            id: 'prod-ssp',
-            stackBuilder: blueprint.clone('us-west-2'),
-            stageProps: { manualApprovals: true }
-        });
-=======
         const blueprint = ssp.EksBlueprint.builder();
->>>>>>> eacefc29
 
         blueprint.account("123567891").region('us-west-1')
-            .addons(new ssp.ArgoCDAddOn)
-            .addons(new ssp.AwsLoadBalancerControllerAddOn)
-            .addons(new ssp.NginxAddOn)
+            .addOns(new ssp.ArgoCDAddOn)
+            .addOns(new ssp.AwsLoadBalancerControllerAddOn)
+            .addOns(new ssp.NginxAddOn)
             .teams(new ssp.PlatformTeam({ name: 'platform' }));
 
         const stack1 = await blueprint.buildAsync(app, "stack-1");
@@ -115,14 +62,10 @@
         assertBlueprint(stack1, 'nginx-ingress', 'argo-cd');
         expect(console.assert).toHaveBeenLastCalledWith(true);
 
-        const blueprint2 = blueprint.clone('us-west-2', '1234567891').addons(new ssp.CalicoAddOn);
+        const blueprint2 = blueprint.clone('us-west-2', '1234567891').addOns(new ssp.CalicoAddOn);
         const stack2 = await blueprint2.buildAsync(app, 'stack-2');
 
-<<<<<<< HEAD
-    const vpcAddOn = new ssp.NestedStackAddOn( {
-        builder: MyVpcStack.builder(),
-        id: "vpc-nested-stack"
-=======
+
         assertBlueprint(stack2, 'nginx-ingress', 'argo-cd', 'aws-calico');
 
         const blueprint3 = ssp.EksBlueprint.builder().withBlueprintProps({
@@ -142,9 +85,9 @@
         const blueprint = ssp.EksBlueprint.builder()
             .account("123567891")
             .region('us-west-1')
-            .addons(new ssp.ArgoCDAddOn)
-            .addons(new ssp.AwsLoadBalancerControllerAddOn)
-            .addons(new ssp.NginxAddOn)
+            .addOns(new ssp.ArgoCDAddOn)
+            .addOns(new ssp.AwsLoadBalancerControllerAddOn)
+            .addOns(new ssp.NginxAddOn)
             .teams(new ssp.PlatformTeam({ name: 'platform' }));
 
         const pipeline = ssp.CodePipelineStack.builder()
@@ -172,18 +115,10 @@
         const stack = pipeline.build(app, "ssp-pipeline-id");
         console.log(stack.templateOptions.description);
         expect(stack.templateOptions.description).toContain("SSP tracking (qs");
->>>>>>> eacefc29
     });
 
-<<<<<<< HEAD
-    blueprint.account("123567891").region('us-west-1')
-        .addOns(vpcAddOn)
-        .teams(new ssp.PlatformTeam({ name: 'platform' }));
-=======
     test("Nested stack add-on creates correct nested stack", async () => {
         const app = new cdk.App();
->>>>>>> eacefc29
-
         const vpcAddOn = new ssp.NestedStackAddOn( {
             builder: MyVpcStack.builder(),
             id: "vpc-nested-stack"
@@ -192,7 +127,7 @@
         const blueprint = ssp.EksBlueprint.builder();
 
         blueprint.account("123567891").region('us-west-1')
-            .addons(vpcAddOn)
+            .addOns(vpcAddOn)
             .teams(new ssp.PlatformTeam({ name: 'platform' }));
 
         const parentStack =  await blueprint.buildAsync(app, "stack-with-nested");
