--- conflicted
+++ resolved
@@ -47,18 +47,41 @@
         );
     });
 
-<<<<<<< HEAD
+    test("Stack creation fails due to adding Karpenter with Cluster Autoscaler", () => {
+        const app = new cdk.App();
+
+        const blueprint = ssp.EksBlueprint.builder();
+
+        blueprint.account("123567891").region('us-west-1')
+            .addOns(new ssp.ClusterAutoScalerAddOn, new ssp.KarpenterAddOn)
+            .teams(new ssp.PlatformTeam({ name: 'platform' }));
+
+        expect(()=> {
+            blueprint.build(app, 'stack-with-conflicting-addons');
+        }).toThrow("Deploying stack-with-conflicting-addons failed due to conflicting add-on: ClusterAutoScalerAddOn.");
+    });
+
+    test("Stack creation fails due to adding Cluster Autoscaler with Karpenter", () => {
+        const app = new cdk.App();
+
+        const blueprint = ssp.EksBlueprint.builder();
+
+        blueprint.account("123567891").region('us-west-1')
+            .addOns(new ssp.KarpenterAddOn, new ssp.ClusterAutoScalerAddOn)
+            .teams(new ssp.PlatformTeam({ name: 'platform' }));
+
+        expect(()=> {
+            blueprint.build(app, 'stack-with-conflicting-addons');
+        }).toThrow("Deploying stack-with-conflicting-addons failed due to conflicting add-on: KarpenterAddOn.");
+    });
+
     test("Stack creation fails due to wrong node group type for NTH addon", () => {
-=======
-    test("Stack creation fails due to adding Karpenter with Cluster Autoscaler", () => {
->>>>>>> 2f17ec9e
-        const app = new cdk.App();
-
-        const blueprint = ssp.EksBlueprint.builder();
-
-        blueprint.account("123567891").region('us-west-1')
-<<<<<<< HEAD
-            .addOns(new ssp.AwsNodeTerminationHandlerAddOn)
+        const app = new cdk.App();
+
+        const blueprint = ssp.EksBlueprint.builder();
+
+        blueprint.account("123567891").region('us-west-1')
+            .addOns(new ssp.AwsNodeTerminationHandlerAddOn);
 
         blueprint.build(app, 'stack-with-missing-deps');
 
@@ -66,28 +89,6 @@
             undefined,
             'AWS Node Termination Handler is only supported for self-managed nodes'
         );
-=======
-            .addOns(new ssp.ClusterAutoScalerAddOn, new ssp.KarpenterAddOn)
-            .teams(new ssp.PlatformTeam({ name: 'platform' }));
-
-        expect(()=> {
-            blueprint.build(app, 'stack-with-conflicting-addons');
-        }).toThrow("Deploying stack-with-conflicting-addons failed due to conflicting add-on: ClusterAutoScalerAddOn.");
-    });
-
-    test("Stack creation fails due to adding Cluster Autoscaler with Karpenter", () => {
-        const app = new cdk.App();
-
-        const blueprint = ssp.EksBlueprint.builder();
-
-        blueprint.account("123567891").region('us-west-1')
-            .addOns(new ssp.KarpenterAddOn, new ssp.ClusterAutoScalerAddOn)
-            .teams(new ssp.PlatformTeam({ name: 'platform' }));
-
-        expect(()=> {
-            blueprint.build(app, 'stack-with-conflicting-addons');
-        }).toThrow("Deploying stack-with-conflicting-addons failed due to conflicting add-on: KarpenterAddOn.");
->>>>>>> 2f17ec9e
     });
 
     test('Blueprint builder creates correct stack', async () => {
