!jest.config.js
*.d.ts
node_modules
.vscode
.local-pack
.classpath.txt
.idea
.settings
.vscode
*.iml
<<<<<<< HEAD
.code

=======
*.tgz
>>>>>>> bf48d631
# CDK asset staging directory
.cdk.staging
cdk.out
dist
*.swp
cdk.context.json
package-lock.json
yarn.lock<|MERGE_RESOLUTION|>--- conflicted
+++ resolved
@@ -8,12 +8,8 @@
 .settings
 .vscode
 *.iml
-<<<<<<< HEAD
 .code
-
-=======
 *.tgz
->>>>>>> bf48d631
 # CDK asset staging directory
 .cdk.staging
 cdk.out
