{
<<<<<<< HEAD
    "name": "@aws-quickstart/ssp-amazon-eks",
    "version": "1.0.0",
=======
    "name": "@aws-quickstart/eks-blueprints",
    "version": "0.12.12",
>>>>>>> b21927aa
    "license": "Apache-2.0",
    "main": "dist/index.js",
    "types": "dist/index.d.ts",
    "scripts": {
        "build": "rm -rf dist && tsc",
        "watch": "tsc -w",
        "test": "jest --verbose",
        "cdk": "cdk",
        "lint": "npx eslint . --ext .js,.jsx,.ts,.tsx"
    },
    "devDependencies": {
        "@types/dot-object": "^2.1.2",
        "@types/jest": "^27.0.3",
        "@types/js-yaml": "^4.0.5",
        "@types/node": "^16.11.13",
        "@typescript-eslint/eslint-plugin": "^5.7.0",
        "@typescript-eslint/parser": "^5.7.0",
        "aws-cdk": "2.16.0",
        "copyfiles": "^2.4.1",
        "eslint": "^8.4.1",
        "jest": "^27.4.7",
        "ts-jest": "^27.1.1",
        "ts-node": "^10.4.0",
        "typescript": "~4.5.4"
    },
    "dependencies": {
        "aws-cdk-lib": "2.16.0",
        "@types/assert": "^1.5.6",
        "@types/bcrypt": "^5.0.0",
        "aws-sdk": "2.1069.0",
        "bcrypt": "^5.0.1",
        "dot-object": "^2.1.4",
        "js-yaml": "4.1.0",
        "lint": "^1.1.2",
        "sync-request": "6.1.0",
        "ts-deepmerge": "^1.1.0",
        "yaml": "^1.10.2"
    }
}<|MERGE_RESOLUTION|>--- conflicted
+++ resolved
@@ -1,11 +1,6 @@
 {
-<<<<<<< HEAD
-    "name": "@aws-quickstart/ssp-amazon-eks",
+    "name": "@aws-quickstart/eks-blueprints",
     "version": "1.0.0",
-=======
-    "name": "@aws-quickstart/eks-blueprints",
-    "version": "0.12.12",
->>>>>>> b21927aa
     "license": "Apache-2.0",
     "main": "dist/index.js",
     "types": "dist/index.d.ts",
