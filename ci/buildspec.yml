--- conflicted
+++ resolved
@@ -15,15 +15,9 @@
           git -c "user.name=CI Bot" -c "user.email=dev@null" merge --no-edit ${COMMIT_ID}
         fi
       - | 
-<<<<<<< HEAD
-        npm install aws-cdk@1.116.0 -g
-        npm install
-=======
         make deps
->>>>>>> a65d3479
       - >
         make bootstrap-cdk
-
   pre_build:
     commands:
       - >
