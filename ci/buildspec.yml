version: 0.2
env:
  variables:
    CONTEXT_LOCATION:
phases:
  install:
    runtime-versions:
      nodejs: 14
    commands:
      - if [ ! -z "${COMMIT_ID}" ]; then git checkout main; git merge --no-edit ${COMMIT_ID}; fi
      - | 
        npm install aws-cdk@1.113.0 -g
        npm install
      - >
        # if there's no CDKToolkit stack then bootstrap cdk
        aws cloudformation describe-stacks --stack-name CDKToolkit --region ${AWS_REGION} 
        || CDK_NEW_BOOTSTRAP=1 cdk bootstrap aws://$(aws sts get-caller-identity --output text --query Account --region ${AWS_REGION})/${AWS_REGION}
  pre_build:
    commands:
      - >
        [ -z "$CONTEXT_LOCATION" ] || aws s3 cp $CONTEXT_LOCATION .
  build:
    commands:
<<<<<<< HEAD
      - npm install aws-cdk@1.116.0 -g
      - npm install
=======
>>>>>>> 3a83e799
      - cdk deploy --verbose --all --require-approval never
    finally:
      - cdk destroy --verbose --all --force<|MERGE_RESOLUTION|>--- conflicted
+++ resolved
@@ -9,7 +9,7 @@
     commands:
       - if [ ! -z "${COMMIT_ID}" ]; then git checkout main; git merge --no-edit ${COMMIT_ID}; fi
       - | 
-        npm install aws-cdk@1.113.0 -g
+        npm install aws-cdk@1.116.0 -g
         npm install
       - >
         # if there's no CDKToolkit stack then bootstrap cdk
@@ -21,11 +21,6 @@
         [ -z "$CONTEXT_LOCATION" ] || aws s3 cp $CONTEXT_LOCATION .
   build:
     commands:
-<<<<<<< HEAD
-      - npm install aws-cdk@1.116.0 -g
-      - npm install
-=======
->>>>>>> 3a83e799
       - cdk deploy --verbose --all --require-approval never
     finally:
       - cdk destroy --verbose --all --force