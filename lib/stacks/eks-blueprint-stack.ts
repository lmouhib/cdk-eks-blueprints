--- conflicted
+++ resolved
@@ -66,17 +66,11 @@
         const promises = Array<Promise<any>>();
 
         for (let addOn of (blueprintProps.addOns ?? [])) { // must iterate in the strict order
-<<<<<<< HEAD
-            addOn.deploy(clusterInfo);
-            
-            const postDeploy : any  = addOn;
-=======
             const result : any = addOn.deploy(clusterInfo);
             if(result) {
                 promises.push(<Promise<any>>result);
             }
             const postDeploy : any = addOn;
->>>>>>> 76fc6ad0
             if((postDeploy as ClusterPostDeploy).postDeploy !== undefined) {
                 postDeploymentSteps.push(<ClusterPostDeploy>postDeploy);
             }
