--- conflicted
+++ resolved
@@ -4,7 +4,6 @@
 import { Construct } from "constructs";
 import { PolicyDocument } from "aws-cdk-lib/aws-iam";
 import { createServiceAccount } from "../../utils";
-import { json } from "stream/consumers";
 
 export class CoreAddOnProps {
     /**
@@ -44,10 +43,6 @@
     }
 
     deploy(clusterInfo: ClusterInfo): Promise<Construct> {
-<<<<<<< HEAD
-
-=======
->>>>>>> 952f9bff
         
         let serviceAccountRoleArn: string | undefined = undefined;
         let addonVersion: string | undefined = undefined;
@@ -65,7 +60,6 @@
             serviceAccount  = createServiceAccount(clusterInfo.cluster, this.coreAddOnProps.saName,
                 saNamespace, policyDoc);
             serviceAccountRoleArn = serviceAccount.role.roleArn;
-<<<<<<< HEAD
         }
 
         let addOnprops = {
@@ -76,34 +70,11 @@
             resolveConflicts: "OVERWRITE"
         }
 
-        if (this.coreAddOnProps?.version) {
-            addOnprops.addonVersion = this.coreAddOnProps.version
-        }
-
-        const cfnaddon = new CfnAddon(clusterInfo.cluster.stack, this.coreAddOnProps.addOnName + "-addOn", addOnprops);
-        if (serviceAccount) {
-            cfnaddon.node.addDependency(serviceAccount);
-        }
-        // Instantiate the Add-on
-        return Promise.resolve(cfnaddon!);
-=======
-        }
-
-        let addOnProps = {
-            addonName: this.coreAddOnProps.addOnName,
-            addonVersion: this.coreAddOnProps.version,
-            clusterName: clusterInfo.cluster.clusterName,
-            serviceAccountRoleArn: serviceAccountRoleArn,
-            resolveConflicts: "OVERWRITE"
-        }
-
-        const cfnAddon = new CfnAddon(clusterInfo.cluster.stack, this.coreAddOnProps.addOnName + "-addOn", addOnProps);
+        const cfnAddon = new CfnAddon(clusterInfo.cluster.stack, this.coreAddOnProps.addOnName + "-addOn", addOnprops);
         if (serviceAccount) {
             cfnAddon.node.addDependency(serviceAccount);
         }
         // Instantiate the Add-on
         return Promise.resolve(cfnAddon);
->>>>>>> 952f9bff
-
     }
 }