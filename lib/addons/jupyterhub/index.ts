import * as assert from "assert";
import { Construct } from "constructs";
import { ClusterInfo } from '../../spi';
<<<<<<< HEAD
import { createNamespace, setPath } from '../../utils';
=======
import { createNamespace, dependable, setPath } from '../../utils';
import { AwsLoadBalancerControllerAddOn } from "../aws-loadbalancer-controller";
>>>>>>> ec3eda6e
import { HelmAddOn, HelmAddOnProps, HelmAddOnUserProps } from '../helm-addon';

import * as cdk from 'aws-cdk-lib';
import * as efs from 'aws-cdk-lib/aws-efs';
import * as ec2 from 'aws-cdk-lib/aws-ec2';

import * as semver from 'semver';
import { EbsCsiDriverAddOn } from "../ebs-csi-driver";
import { EfsCsiDriverAddOn } from "../efs-csi-driver";

/**
 * Configuration options for the add-on.
 */
export interface JupyterHubAddOnProps extends HelmAddOnUserProps {

    /**
     * Configurations necessary to use EBS as Persistent Volume
     * @property {string} storageClass - storage class for the volume
     * @property {string} capacity - storage capacity (in Mi or Gi)
     */
    ebsConfig?: {
        storageClass: string,
        capacity: string,
    }

    /**
     * Configuration necessary to use EFS as Persistent Volume
     * @property {cdk.RemovalPolicy} removalPolicy - Removal Policy for EFS (DESTROY, RETAIN or SNAPSHOT)
     * @property {string} pvcName - Name of the Volume to be used for PV and PVC
     * @property {string} capacity - Storage Capacity (in Mi or Gi)
     */
    efsConfig?: {
        removalPolicy: cdk.RemovalPolicy,
        pvcName: string,
        capacity: string,
    }

    /**
     * Configuration settings for OpenID Connect authentication protocol
     */
    oidcConfig?: {
        callbackUrl: string,
        authUrl: string,
        tokenUrl: string,
        userDataUrl: string,
        clientId: string,
        clientSecret: string,
        scope?: string[],
        usernameKey?: string,
    }

    /**
     * Flag to use Ingress instead of LoadBalancer to expose JupyterHub
     * @property {boolean} enableIngress - This will enable ALB and will require Load Balancer Controller add-on
     */
    enableIngress?: boolean,

    /**
     * Ingress host - only if Ingress is enabled
     * It is a list of available hosts to be routed upon request
     */
    ingressHosts?: string[],

    /**
     * Ingress annotations - only apply if Ingress is enabled, otherwise throws an error
     */
    ingressAnnotations?: {
        [key: string]: string
    }

    /**
     * Notebook stack as defined using Docker Stacks for Jupyter here:
     * https://jupyter-docker-stacks.readthedocs.io/en/latest/using/selecting.html#core-stacks
     */
    notebookStack?: string,
}

const JUPYTERHUB = 'jupyterhub';
const RELEASE = 'blueprints-addon-jupyterhub';

/**
 * Defaults options for the add-on
 */
const defaultProps: HelmAddOnProps = {
    name: JUPYTERHUB,
    namespace: JUPYTERHUB,
    version: '2.0.0',
    chart: JUPYTERHUB,
    release: RELEASE,
    repository: 'https://jupyterhub.github.io/helm-chart/',
    values: {}
};

/**
 * Implementation of the JupyterHub add-on
 */
export class JupyterHubAddOn extends HelmAddOn {

    readonly options: JupyterHubAddOnProps;

    constructor(props?: JupyterHubAddOnProps) {
        super({...defaultProps, ...props});
        this.options = this.props as JupyterHubAddOnProps;
    }

<<<<<<< HEAD
=======
    @dependable('EbsCsiDriverAddOn', AwsLoadBalancerControllerAddOn.name)
>>>>>>> ec3eda6e
    deploy(clusterInfo: ClusterInfo): Promise<Construct> {
        const cluster = clusterInfo.cluster;
        let values = this.options.values ?? {};

        // The addon requires a persistent storage option
        assert(this.options.ebsConfig || this.options.efsConfig, "You need to provide a persistent storage option.");
        
        // But you can only provide one option for persistent storage
        assert(!(this.options.ebsConfig && this.options.efsConfig), "You cannot provide more than one persistent storage option.");

        // Create Namespace
        const ns = createNamespace(this.options.namespace!, cluster, true, true);
        
        // User Environment setup
        let cmd;
        if (semver.lt(this.options.version!, '2.0.0')){
            cmd = ["start-singleuser.sh"];
        } else {
            cmd = ["jupyterhub-singleuser","--allow-root"];
        }
        const notebook = this.options.notebookStack || 'jupyter/base-notebook';
        setPath(values, "singleuser", {
            "image":{
                "name": `${notebook}`,
                "tag": "latest" 
            },
            "extraEnv": { "CHOWN_HOME": "yes" },
            "uid": 0,
            "fsGid": 0,
            "cmd": cmd
        });

        // Persistent Storage Setup for EBS
        if (this.options.ebsConfig){
            this.addEbsStorage(clusterInfo, values, this.options.ebsConfig);
        } 
        
        // Persistent Storage Setup for EFS
        if (this.options.efsConfig) {
            this.addEfsStorage(clusterInfo, values, this.options.efsConfig);
        }

        // OpenID Connect authentication setup
        if (this.options.oidcConfig){
            setPath(values, "hub.config", {
                "JupyterHub": { "authenticator_class": "generic-oauth" }, 
                "GenericOAuthenticator": {
                    "client_id": this.options.oidcConfig.clientId,
                    "client_secret": this.options.oidcConfig.clientSecret,
                    "oauth_callback_url": this.options.oidcConfig.callbackUrl,
                    "authorize_url": this.options.oidcConfig.authUrl,
                    "token_url": this.options.oidcConfig.tokenUrl,
                    "userdata_url": this.options.oidcConfig.userDataUrl,
                    "scope":  this.options.oidcConfig.scope,
                    "username_key":  this.options.oidcConfig.usernameKey,
                }
            });
        }

        // Ingress instead of LoadBalancer service to expose the proxy - leverages AWS ALB
        // If not, then it will leverage AWS NLB
        const enableIngress = this.options.enableIngress || false;
        const ingressHosts = this.options.ingressHosts || [];
        const ingressAnnotations = this.options.ingressAnnotations;
        setPath(values, "ingress.enabled", enableIngress);

        if (enableIngress){
            setPath(values, "ingress.annotations", ingressAnnotations);
            setPath(values, "ingress.hosts", ingressHosts);
            setPath(values, "proxy.service", {"type" : "NodePort"});
        } else {
            assert(!ingressHosts || ingressHosts.length == 0, 'Ingress Hosts CANNOT be assigned when ingress is disabled');
            assert(!ingressAnnotations, 'Ingress annotations CANNOT be assigned when ingress is disabled');
            setPath(values, "proxy.service", { 
                "annotations": {
                    "service.beta.kubernetes.io/aws-load-balancer-type": "nlb",
                    "service.beta.kubernetes.io/aws-load-balancer-scheme": "internet-facing",
                    "service.beta.kubernetes.io/aws-load-balancer-nlb-target-type": "ip",
                }
            });
        }

        // Create Helm Chart
        const jupyterHubChart = this.addHelmChart(clusterInfo, values, false, true);

        // Add dependency
        jupyterHubChart.node.addDependency(ns);
        return Promise.resolve(jupyterHubChart);
    }
    /**
     * This is a helper function to create EBS persistent storage
     * @param {ClusterInfo} clusterInfo - Cluster Info
     * @param {string} values - Helm Chart Values
     * @param {string} ebsConfig - EBS Configurations supplied by user
     * @returns
     */
    protected addEbsStorage(clusterInfo: ClusterInfo, values: any, ebsConfig: any){
        const dep = clusterInfo.getScheduledAddOn(EbsCsiDriverAddOn.name);
        assert(dep, `Missing a dependency: ${EbsCsiDriverAddOn.name}. Please add it to your list of addons.`); 
        // Create persistent storage with EBS
        const storageClass = ebsConfig.storageClass;
        const ebsCapacity = ebsConfig.capacity;
        setPath(values, "singleuser.storage", {
            "dynamic": { "storageClass": storageClass },
            "capacity": ebsCapacity
        });
    }

    /**
     * This is a helper function to create EFS persistent storage
     * @param {ClusterInfo} clusterInfo - Cluster Info
     * @param {string} values - Helm Chart Values
     * @param {string} efsConfig - EFS Configurations supplied by user
     * @returns
     */
    protected addEfsStorage(clusterInfo: ClusterInfo, values: any, efsConfig: any){
        const dep = clusterInfo.getScheduledAddOn(EfsCsiDriverAddOn.name);
        assert(dep, `Missing a dependency: ${EfsCsiDriverAddOn.name}. Please add it to your list of addons.`); 

        const pvcName = efsConfig.pvcName;
        const removalPolicy = efsConfig.removalPolicy;
        const efsCapacity = efsConfig.capacity;

        this.setupEFS(clusterInfo, this.options.namespace!, pvcName, efsCapacity, removalPolicy);
        setPath(values, "singleuser.storage", {
            "type": "static",
            "static": {
                "pvcName": `${pvcName}`,
                "subPath": "home/{username}"
            }
        });
    }
    /**
     * This is a helper function to use EFS as persistent storage
     * including necessary security group with ingress rule,
     * EFS File System, Kubernetes PV and PVC
     * @param {ClusterInfo} clusterInfo - Cluster Info
     * @param {string} namespace - Namespace
     * @param {string} pvcName - Name of the PV and PVC
     * @param {RemovalPolicy}removalPolicy - Removal Policy for EFS File System (RETAIN, DESTROY or SNAPSHOT)
     * @returns
     * */
    protected setupEFS(clusterInfo: ClusterInfo, namespace: string, pvcName: string, capacity: string, removalPolicy: cdk.RemovalPolicy){
        const cluster = clusterInfo.cluster;
        const clusterVpcCidr = clusterInfo.cluster.vpc.vpcCidrBlock;

        // Security Group required for access to the File System
        // With the right ingress rule
        const jupyterHubSG = new ec2.SecurityGroup(
            cluster.stack, 'MyEfsSecurityGroup',
            {
                vpc: clusterInfo.cluster.vpc,
                securityGroupName: "EksBlueprintsJHubEFSSG",
            }
        );
        jupyterHubSG.addIngressRule(
            ec2.Peer.ipv4(clusterVpcCidr),
            new ec2.Port({
                protocol: ec2.Protocol.TCP,
                stringRepresentation: "EFSconnection",
                toPort: 2049,
                fromPort: 2049,
            }),
        );

        // Create the EFS File System
        const jupyterHubFileSystem = new efs.FileSystem(
            cluster.stack, 'MyEfsFileSystem', 
            {
                vpc: clusterInfo.cluster.vpc,
                securityGroup: jupyterHubSG,
                removalPolicy: removalPolicy,
            }
        );
        const efsId = jupyterHubFileSystem.fileSystemId;
        
        // Create StorageClass
        const efsSC = cluster.addManifest('efs-storage-class', {
            apiVersion: 'storage.k8s.io/v1',
            kind: 'StorageClass',
            metadata: {
                name: 'efs-sc',
            },
            provisioner: 'efs.csi.aws.com',
        });

        // Setup PersistentVolume and PersistentVolumeClaim
        const efsPV = cluster.addManifest('efs-pv', {
            apiVersion: 'v1',
            kind: 'PersistentVolume',
            metadata: { 
                name: `${pvcName}`,
                namespace: namespace
            },
            spec: {
                capacity: { storage: `${capacity}` },
                volumeMode: 'Filesystem',
                accessModes: [ 'ReadWriteMany' ],
                storageClassName: 'efs-sc',
                csi: {
                    driver: 'efs.csi.aws.com',
                    volumeHandle: `${efsId}`,
                }
            },
        });
        efsPV.node.addDependency(efsSC);
        efsPV.node.addDependency(jupyterHubFileSystem);

        const efsPVC = cluster.addManifest('efs-pvc', {
            apiVersion: 'v1',
            kind: 'PersistentVolumeClaim',
            metadata: { 
                name: `${pvcName}`,
                namespace: namespace
            },
            spec: {
                storageClassName: 'efs-sc',
                accessModes: [ 'ReadWriteMany' ],
                resources: { requests: { storage: `${capacity}` } },
            },
        });
        efsPVC.node.addDependency(efsPV);
    }
}
<|MERGE_RESOLUTION|>--- conflicted
+++ resolved
@@ -1,12 +1,8 @@
 import * as assert from "assert";
 import { Construct } from "constructs";
 import { ClusterInfo } from '../../spi';
-<<<<<<< HEAD
-import { createNamespace, setPath } from '../../utils';
-=======
 import { createNamespace, dependable, setPath } from '../../utils';
 import { AwsLoadBalancerControllerAddOn } from "../aws-loadbalancer-controller";
->>>>>>> ec3eda6e
 import { HelmAddOn, HelmAddOnProps, HelmAddOnUserProps } from '../helm-addon';
 
 import * as cdk from 'aws-cdk-lib';
@@ -112,10 +108,7 @@
         this.options = this.props as JupyterHubAddOnProps;
     }
 
-<<<<<<< HEAD
-=======
-    @dependable('EbsCsiDriverAddOn', AwsLoadBalancerControllerAddOn.name)
->>>>>>> ec3eda6e
+    @dependable(AwsLoadBalancerControllerAddOn.name)
     deploy(clusterInfo: ClusterInfo): Promise<Construct> {
         const cluster = clusterInfo.cluster;
         let values = this.options.values ?? {};
