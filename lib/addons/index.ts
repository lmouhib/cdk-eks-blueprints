--- conflicted
+++ resolved
@@ -23,11 +23,8 @@
 export * from './velero';
 export * from './vpc-cni';
 export * from './xray';
-<<<<<<< HEAD
 export * from './kubevious';
-=======
 export * from './ebs-csi-driver';
->>>>>>> 82811cd6
 
 export class Constants {
     public static readonly SSP_ADDON = "ssp-addon";
