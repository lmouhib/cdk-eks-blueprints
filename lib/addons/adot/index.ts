--- conflicted
+++ resolved
@@ -8,11 +8,7 @@
 /**
  * Configuration options for the Adot add-on.
  */
-type AdotCollectorAddOnProps = CoreAddOnProps;
-<<<<<<< HEAD
-
-=======
->>>>>>> a9c1f9f8
+ type AdotCollectorAddOnProps = CoreAddOnProps;
 
 const defaultProps = {
     addOnName: 'adot',
@@ -25,7 +21,7 @@
  /**
   * Implementation of Adot Collector EKS add-on.
   */
-export class AdotCollectorAddOn extends CoreAddOn {
+ export class AdotCollectorAddOn extends CoreAddOn {
 
     constructor(props?: AdotCollectorAddOnProps) {
         super({ ...defaultProps, ...props });
@@ -47,4 +43,4 @@
         addOnPromise.then(addOn => addOn.node.addDependency(otelPermissionsStatement));
         return addOnPromise;
     }
-}+ }