--- conflicted
+++ resolved
@@ -8,11 +8,8 @@
 /**
  * Configuration options for the Adot add-on.
  */
-<<<<<<< HEAD
- export interface AdotCollectorAddOnProps extends CoreAddOnProps {}
-=======
- type AdotCollectorAddOnProps = CoreAddOnProps;
->>>>>>> 7bede32f
+type AdotCollectorAddOnProps = CoreAddOnProps;
+
 
 const defaultProps = {
     addOnName: 'adot',
