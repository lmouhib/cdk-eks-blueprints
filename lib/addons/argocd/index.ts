<<<<<<< HEAD
import { HelmChart, ServiceAccount } from "@aws-cdk/aws-eks";
import { Construct, Stack } from "@aws-cdk/core";
=======
import { HelmChart, ServiceAccount } from "aws-cdk-lib/aws-eks";
import { Construct } from "constructs";
>>>>>>> 2d0c648e
import * as assert from "assert";
import * as bcrypt from "bcrypt";
import * as dot from 'dot-object';
import merge from "ts-deepmerge";
import { SecretProviderClass } from '..';
import * as spi from "../../spi";
import { createNamespace, getSecretValue } from '../../utils';
import { HelmAddOnUserProps } from '../helm-addon';
import { ArgoApplication } from './application';
import { createSecretRef } from './manifest-utils';


/**
 * Configuration options for add-on.
 */
export interface ArgoCDAddOnProps extends HelmAddOnUserProps {
    /**
     * Namespace where add-on will be deployed. 
     * @default argocd
     */
    namespace?: string;

    /**
    * Helm chart version to use to install.
    * @default 3.33.5
    */
    version?: string;

    /**
     * If provided, the addon will bootstrap the app or apps in the provided repository.
     * In general, the repo is expected to have the app of apps, which can enable to bootstrap all workloads,
     * after the infrastructure and team provisioning is complete.
     * When GitOps mode is enabled via `ArgoGitOpsFactory` for deploying the AddOns, this bootstrap
     * repository will be used for provisioning all `HelmAddOn` based AddOns.
     */
    bootstrapRepo?: spi.ApplicationRepository;

    /**
     * Optional values for the bootstrap application. These may contain values such as domain named provisioned by other add-ons, certificate, and other parameters to pass 
     * to the applications. 
     */
    bootstrapValues?: spi.Values,

    /**
     * Optional admin password secret name as defined in AWS Secrets Manager (plaintext).
     * This allows to control admin password across the enterprise. Password will be retrieved and 
     * stored as a non-reversible bcrypt hash. 
     * Note: at present, change of password may require manual restart of argocd server. 
     */
    adminPasswordSecretName?: string;

    /**
     * Values to pass to the chart as per https://github.com/argoproj/argo-helm/blob/master/charts/argo-cd/values.yaml.
     */
    values?: spi.Values;
}

/**
 * Defaults options for the add-on
 */
const defaultProps = {
    namespace: "argocd",
    version: '3.33.5',
    chart: "argo-cd",
    release: "blueprints-addon-argocd",
    repository: "https://argoproj.github.io/argo-helm"
};


/**
 * Implementation of ArgoCD add-on and post deployment hook.
 */
export class ArgoCDAddOn implements spi.ClusterAddOn, spi.ClusterPostDeploy {

    readonly options: ArgoCDAddOnProps;

    private chartNode?: HelmChart;

    constructor(props?: ArgoCDAddOnProps) {
        this.options = { ...defaultProps, ...props };
    }

    generate(clusterInfo: spi.ClusterInfo, deployment: spi.GitOpsApplicationDeployment, wave = 0): Construct {
        const promise = clusterInfo.getScheduledAddOn('ArgoCDAddOn');

        if (promise === undefined) {
            throw new Error("ArgoCD addon must be registered before creating Argo managed add-ons for helm applications");
        }
        const manifest = new ArgoApplication(this.options.bootstrapRepo).generate(deployment, wave);
        const construct = clusterInfo.cluster.addManifest(deployment.name, manifest);
        promise.then(chart => {
            construct.node.addDependency(chart);
        });

        return construct;
    }

    /**
     * Implementation of the add-on contract deploy method.
    */
    async deploy(clusterInfo: spi.ClusterInfo): Promise<Construct> {
        const namespace = createNamespace(this.options.namespace!, clusterInfo.cluster, true);

        const sa = this.createServiceAccount(clusterInfo);
        sa.node.addDependency(namespace);

        const defaultValues: spi.Values = {};
        dot.set("server.serviceAccount.create", false, defaultValues);

        const secrets = [];

        if (this.options.bootstrapRepo?.credentialsSecretName) {
            const repo = this.options.bootstrapRepo;
            secrets.push(createSecretRef(repo.credentialsType!, repo.credentialsSecretName!));
        }
        if (this.options.adminPasswordSecretName) {
            const adminSecret = await this.createAdminSecret(clusterInfo.cluster.stack.region);
            dot.set("configs.secret.argocdServerAdminPassword", adminSecret, defaultValues, true);
        }

        let secretProviderClass: SecretProviderClass | undefined;

        if (secrets.length > 0) {
            secretProviderClass = new SecretProviderClass(clusterInfo, sa, 'blueprints-secret', ...secrets);
            dot.set('server', secretProviderClass.getVolumeMounts('blueprints-secret-inline'), defaultValues, true);
        }

        if (this.options.bootstrapRepo) {
            const repo = this.options.bootstrapRepo!;
            dot.set("configs.repositories.bootstrap", { url: repo.repoUrl }, defaultValues, true);
        }

        let values = merge(defaultValues, this.options.values ?? {});

        this.chartNode = clusterInfo.cluster.addHelmChart("argocd-addon", {
            chart: this.options.chart!,
            release: this.options.release,
            repository: this.options.repository,
            version: this.options.version,
            namespace: this.options.namespace,
            values: values
        });

        this.chartNode.node.addDependency(sa);

        if (secretProviderClass) {
            secretProviderClass.addDependent(this.chartNode);
        }

        return this.chartNode;
    }

    /**
     * Post deployment step is used to create a bootstrap repository if options are provided for the add-on.
     * @param clusterInfo 
     * @param teams 
     * @returns 
     */
    postDeploy(clusterInfo: spi.ClusterInfo, teams: spi.Team[]) {
        assert(teams != null);
        const appRepo = this.options.bootstrapRepo;

        if (appRepo) {
            // merge with custom bootstrapValues with executionContext and common values
            const shared = { clusterName: clusterInfo.cluster.clusterName, region: Stack.of(clusterInfo.cluster).region };
            const merged = { ...shared, ...Object.fromEntries(clusterInfo.getAllExecutionContext().entries()), ...this.options.bootstrapValues };

            this.generate(clusterInfo, {
                name: appRepo.name ?? "bootstrap-apps",
                namespace: this.options.namespace!,
                repository: appRepo,
                values: merged,
            });
        }
        this.chartNode = undefined;
    }

    /**
     * @returns bcrypt hash of the admin secret provided from the AWS secret manager.
     */
    protected async createAdminSecret(region: string): Promise<string> {
        const secretValue = await getSecretValue(this.options.adminPasswordSecretName!, region);
        return bcrypt.hash(secretValue, 10);
    }

    /**
     * Creates a service account that can access secrets
     * @param clusterInfo 
     * @returns 
     */
    protected createServiceAccount(clusterInfo: spi.ClusterInfo): ServiceAccount {
        const sa = clusterInfo.cluster.addServiceAccount('argo-cd-server', {
            name: "argocd-server",
            namespace: this.options.namespace
        });
        return sa;
    }
}<|MERGE_RESOLUTION|>--- conflicted
+++ resolved
@@ -1,10 +1,6 @@
-<<<<<<< HEAD
-import { HelmChart, ServiceAccount } from "@aws-cdk/aws-eks";
-import { Construct, Stack } from "@aws-cdk/core";
-=======
 import { HelmChart, ServiceAccount } from "aws-cdk-lib/aws-eks";
+import { Stack } from 'aws-cdk-lib';
 import { Construct } from "constructs";
->>>>>>> 2d0c648e
 import * as assert from "assert";
 import * as bcrypt from "bcrypt";
 import * as dot from 'dot-object';
