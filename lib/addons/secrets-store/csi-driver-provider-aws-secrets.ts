import { ClusterInfo } from '../../spi';
import { CfnOutput, Construct } from '@aws-cdk/core';
import { ISecret } from '@aws-cdk/aws-secretsmanager';
import { IStringParameter } from '@aws-cdk/aws-ssm';
import { SecretProvider } from './secret-provider';
import { ServiceAccount } from '@aws-cdk/aws-eks';
import { SecretsStoreAddOn } from '../..';

/**
 * CsiSecret Props
 */
export interface CsiSecretsProps {
    /**
     * Implementation of the secret provider that returns a reference to an Secrets Manager entry or SSP Parameter.
     */
    secretProvider: SecretProvider;
    
    /**
     * For secrets containing JSON structure, an optional JMES Path (https://jmespath.org/) object to decompose individual keys as separate 
     * secret object data. 
     */
    jmesPath?: JmesPathObject[];
    
    /**
     * Kubernetes secret for cases when CSI secret should create a standard Kubernetes Secret object.
     */
    kubernetesSecret?: KubernetesSecret;
}

export interface JmesPathObject {
    objectAlias: string,
    path: string
}

/**
 * Configuration for Kubernetes Secrets
 */
export interface KubernetesSecret {

    /**
     * Kubernetes Secret Name
     */
    secretName: string;

    /**
     * Type of Kubernetes Secret
     */
    type?: KubernetesSecretType

    /**
     * Secret Labels
     */
    labels?: Map<string, string>;

    /**
     * Kubernetes SecretObject Data
     */
    data?: KubernetesSecretObjectData[];
}

/**
 * Data for Kubernetes Secrets
 */
interface KubernetesSecretObjectData {

    /**
     * Name of the AWS Secret that is syncd
     */
    objectName?: string;

    /**
     * Kubernetes Secret Key
     */
    key?: string;
}

enum AwsSecretType {
    SSMPARAMETER = 'ssmparameter',
    SECRETSMANAGER = 'secretsmanager'
}

export enum KubernetesSecretType {
    OPAQUE = 'Opaque',
    BASIC_AUTH = 'kubernetes.io/basic-auth',
    TOKEN = 'bootstrap.kubernetes.io/token',
    DOCKER_CONFIG_JSON = 'kubernetes.io/dockerconfigjson',
    DOCKER_CONFIG = 'kubernetes.io/dockercfg',
    SSH_AUTH = 'kubernetes.io/ssh-auth',
    SERVICE_ACCOUNT_TOKEN = 'kubernetes.io/service-account-token',
    TLS = 'kubernetes.io/tls'
}

interface ParameterObject {
    objectName: string;
    objectType: string;
    jmesPath?: JmesPathObject[];
}

function createParameterObject(csiSecret: CsiSecretsProps, secretName: string, secretType: AwsSecretType) {
    const result: ParameterObject = {
        objectName: secretName,
        objectType: secretType,
    };
    if(csiSecret.jmesPath) {
        result.jmesPath = csiSecret.jmesPath;
    }
    return result;
}


export class CsiSecrets {

    private parameterObjects: ParameterObject[];
    private kubernetesSecrets: KubernetesSecret[];
    private secretProviderClassName: string;

    constructor(private csiSecrets: CsiSecretsProps[], private serviceAccount: ServiceAccount, secretProviderClassName?: string) {
        this.parameterObjects = [];
        this.kubernetesSecrets = [];
        this.secretProviderClassName = secretProviderClassName ?? serviceAccount.serviceAccountName + '-secret-provider';
    }

    /**
     * Setup CSI secrets
     * @param clusterInfo 
     */
    setupSecrets(clusterInfo: ClusterInfo): Promise<Construct> {
        const secretsDriverPromise = clusterInfo.getScheduledAddOn(SecretsStoreAddOn.name);
        console.assert(secretsDriverPromise != null, 'SecretsStoreAddOn is required to setup secrets but is not provided in the add-ons.');

        this.addPolicyToServiceAccount(clusterInfo, this.serviceAccount);

        // Create and apply SecretProviderClass manifest
        return secretsDriverPromise!.then(secretsDriver =>
            this.createSecretProviderClass(clusterInfo, this.serviceAccount, secretsDriver!)
        );
    }

    /**
     * Creates Service Account for CSI Secrets driver and sets up the IAM Policies
     * needed to access the AWS Secrets
     * @param clusterInfo
     * @param serviceAccount
     */
    private addPolicyToServiceAccount(clusterInfo: ClusterInfo, serviceAccount: ServiceAccount) {
        this.csiSecrets.forEach((csiSecret) => {
            const data: KubernetesSecretObjectData[] = [];
            let kubernetesSecret: KubernetesSecret;
            let secretName: string;
            const secret: ISecret | IStringParameter = csiSecret.secretProvider.provide(clusterInfo);

            if (Object.hasOwnProperty.call(secret, 'secretArn')) {
                const secretManagerSecret = secret as ISecret;
                secretName = secretManagerSecret.secretName;
                const parameterObject = createParameterObject(csiSecret, secretName, AwsSecretType.SECRETSMANAGER); 
                this.parameterObjects.push(parameterObject);
                secretManagerSecret.grantRead(serviceAccount);
            }
            else {
                const ssmSecret = secret as IStringParameter;
                secretName = ssmSecret.parameterName;
                const parameterObject = createParameterObject(csiSecret, secretName, AwsSecretType.SSMPARAMETER); 
                this.parameterObjects.push(parameterObject);
                ssmSecret.grantRead(serviceAccount);
            }

            if (csiSecret.kubernetesSecret) {
                if (csiSecret.kubernetesSecret.data) {
                    csiSecret.kubernetesSecret.data.forEach((item) => {
                        const dataObject: KubernetesSecretObjectData = {
                            objectName: item.objectName ?? secretName,
                            key: item.key ?? secretName
                        }
                        data.push(dataObject);
                    });
                }
                else {
                    const dataObject: KubernetesSecretObjectData = {
                        objectName: secretName,
                        key: secretName
                    }
                    data.push(dataObject);
                }
                kubernetesSecret = {
                    secretName: csiSecret.kubernetesSecret.secretName,
                    type: csiSecret.kubernetesSecret.type ?? KubernetesSecretType.OPAQUE,
                    labels: csiSecret.kubernetesSecret.labels ?? undefined,
                    data,
                }
                this.kubernetesSecrets.push(kubernetesSecret);
            }
        });
<<<<<<< HEAD
    }

    /**
     * Create and apply the SecretProviderClass manifest
     * @param clusterInfo
     * @param serviceAccount
     * @param csiDriver
     */
    private createSecretProviderClass(clusterInfo: ClusterInfo, serviceAccount: ServiceAccount, csiDriver: Construct): Construct {
        const cluster = clusterInfo.cluster;
        const secretProviderClass = this.secretProviderClassName;
        const secretProviderClassManifest = cluster.addManifest(secretProviderClass, {
            apiVersion: 'secrets-store.csi.x-k8s.io/v1alpha1',
            kind: 'SecretProviderClass',
            metadata: {
                name: secretProviderClass,
                namespace: serviceAccount.serviceAccountNamespace
            },
            spec: {
                provider: 'aws',
                parameters: {
                    objects: JSON.stringify(this.parameterObjects),
                },
                secretObjects: this.kubernetesSecrets
            }
        });

        secretProviderClassManifest.node.addDependency(
            serviceAccount,
            csiDriver
        );

        new CfnOutput(clusterInfo.cluster.stack, `${serviceAccount.serviceAccountName}-secret-provider-class `, {
            value: secretProviderClass
        });

        return secretProviderClassManifest;
    }
=======
        ssmSecret.grantRead(serviceAccount);
      }

      if (teamSecret.kubernetesSecret) {
        if (teamSecret.kubernetesSecret.data) {
          teamSecret.kubernetesSecret.data.forEach ( (item) => {
            const dataObject: KubernetesSecretObjectData = {
              objectName: item.objectName ?? secretName,
              key: item.key ?? secretName
            };
            data.push(dataObject);
          });
        }
        else {
          const dataObject: KubernetesSecretObjectData = {
            objectName: secretName,
            key: secretName
          };
          data.push(dataObject);
        }
        kubernetesSecret = {
          secretName: teamSecret.kubernetesSecret.secretName,
          type: teamSecret.kubernetesSecret.type ?? KubernetesSecretType.OPAQUE,
          labels: teamSecret.kubernetesSecret.labels ?? undefined,
          data,
        };
        this.kubernetesSecrets.push(kubernetesSecret);
      }
    });
  }

  /**
   * Create and apply the SecretProviderClass manifest
   * @param clusterInfo
   * @param team
   * @param csiDriver
   */
  private createSecretProviderClass(clusterInfo: ClusterInfo, team: ApplicationTeam, csiDriver: Construct) {
    const cluster = clusterInfo.cluster;
    const secretProviderClass = team.teamProps.name + '-aws-secrets';
    const secretProviderClassManifest = cluster.addManifest(secretProviderClass, {
      apiVersion: 'secrets-store.csi.x-k8s.io/v1alpha1',
      kind: 'SecretProviderClass',
      metadata: {
        name: secretProviderClass,
        namespace: team.teamProps.namespace
      },
      spec: {
        provider: 'aws',
        parameters: {
          objects: JSON.stringify(this.parameterObjects),
        },
        secretObjects: this.kubernetesSecrets
      }
    });

    secretProviderClassManifest.node.addDependency(
      team.serviceAccount,
      csiDriver
    );

    new CfnOutput(clusterInfo.cluster.stack, `team-${team.teamProps.name}-secret-provider-class `, {
      value: secretProviderClass
    });
  }
>>>>>>> a00102ce
}<|MERGE_RESOLUTION|>--- conflicted
+++ resolved
@@ -170,7 +170,7 @@
                         const dataObject: KubernetesSecretObjectData = {
                             objectName: item.objectName ?? secretName,
                             key: item.key ?? secretName
-                        }
+                        };
                         data.push(dataObject);
                     });
                 }
@@ -178,7 +178,7 @@
                     const dataObject: KubernetesSecretObjectData = {
                         objectName: secretName,
                         key: secretName
-                    }
+                    };
                     data.push(dataObject);
                 }
                 kubernetesSecret = {
@@ -186,11 +186,10 @@
                     type: csiSecret.kubernetesSecret.type ?? KubernetesSecretType.OPAQUE,
                     labels: csiSecret.kubernetesSecret.labels ?? undefined,
                     data,
-                }
+                };
                 this.kubernetesSecrets.push(kubernetesSecret);
             }
         });
-<<<<<<< HEAD
     }
 
     /**
@@ -229,71 +228,4 @@
 
         return secretProviderClassManifest;
     }
-=======
-        ssmSecret.grantRead(serviceAccount);
-      }
-
-      if (teamSecret.kubernetesSecret) {
-        if (teamSecret.kubernetesSecret.data) {
-          teamSecret.kubernetesSecret.data.forEach ( (item) => {
-            const dataObject: KubernetesSecretObjectData = {
-              objectName: item.objectName ?? secretName,
-              key: item.key ?? secretName
-            };
-            data.push(dataObject);
-          });
-        }
-        else {
-          const dataObject: KubernetesSecretObjectData = {
-            objectName: secretName,
-            key: secretName
-          };
-          data.push(dataObject);
-        }
-        kubernetesSecret = {
-          secretName: teamSecret.kubernetesSecret.secretName,
-          type: teamSecret.kubernetesSecret.type ?? KubernetesSecretType.OPAQUE,
-          labels: teamSecret.kubernetesSecret.labels ?? undefined,
-          data,
-        };
-        this.kubernetesSecrets.push(kubernetesSecret);
-      }
-    });
-  }
-
-  /**
-   * Create and apply the SecretProviderClass manifest
-   * @param clusterInfo
-   * @param team
-   * @param csiDriver
-   */
-  private createSecretProviderClass(clusterInfo: ClusterInfo, team: ApplicationTeam, csiDriver: Construct) {
-    const cluster = clusterInfo.cluster;
-    const secretProviderClass = team.teamProps.name + '-aws-secrets';
-    const secretProviderClassManifest = cluster.addManifest(secretProviderClass, {
-      apiVersion: 'secrets-store.csi.x-k8s.io/v1alpha1',
-      kind: 'SecretProviderClass',
-      metadata: {
-        name: secretProviderClass,
-        namespace: team.teamProps.namespace
-      },
-      spec: {
-        provider: 'aws',
-        parameters: {
-          objects: JSON.stringify(this.parameterObjects),
-        },
-        secretObjects: this.kubernetesSecrets
-      }
-    });
-
-    secretProviderClassManifest.node.addDependency(
-      team.serviceAccount,
-      csiDriver
-    );
-
-    new CfnOutput(clusterInfo.cluster.stack, `team-${team.teamProps.name}-secret-provider-class `, {
-      value: secretProviderClass
-    });
-  }
->>>>>>> a00102ce
 }