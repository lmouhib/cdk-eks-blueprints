--- conflicted
+++ resolved
@@ -11,18 +11,11 @@
 
     abstract deploy(clusterInfo: spi.ClusterInfo): void | Promise<Construct>;
 
-<<<<<<< HEAD
-    protected addHelmChart(clusterInfo: spi.ClusterInfo, values?: spi.Values, wait?: boolean, timeout?: Duration): Construct {
+    protected addHelmChart(clusterInfo: spi.ClusterInfo, values?: spi.Values, createNamespace?: boolean, wait?: boolean, timeout?: Duration): Construct {
         const kubectlProvider = new KubectlProvider(clusterInfo);
         values = values ?? {};
         const dependencyMode = this.props.dependencyMode ?? true;
-        const chart = { ...this.props, ...{ values, dependencyMode, wait, timeout } };
-=======
-    protected addHelmChart(clusterInfo: spi.ClusterInfo, values?: spi.Values, createNamespace?: boolean, wait?: boolean, timeout?: Duration ) : Construct {
-        const kubectlProvider = new KubectlProvider(clusterInfo);
-        values = values ?? {};
-        const chart = {...this.props, ...{ values, wait, timeout, createNamespace} };
->>>>>>> 4398b007
+        const chart = { ...this.props, ...{ values, dependencyMode, wait, timeout, createNamespace } };
         return kubectlProvider.addHelmChart(chart);
     }
 }