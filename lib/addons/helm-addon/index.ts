--- conflicted
+++ resolved
@@ -9,17 +9,12 @@
 
 export abstract class HelmAddOn implements spi.ClusterAddOn {
 
-<<<<<<< HEAD
-    constructor(readonly props: HelmAddOnProps) { }
-
-=======
     props: HelmAddOnProps;
 
     constructor(props: HelmAddOnProps) {
         this.props = lodash.cloneDeep(props); // avoids polution when reusing the same props across stacks, such as values
     }
-    
->>>>>>> 2d0c648e
+
     abstract deploy(clusterInfo: spi.ClusterInfo): void | Promise<Construct>;
 
     protected addHelmChart(clusterInfo: spi.ClusterInfo, values?: spi.Values, createNamespace?: boolean, wait?: boolean, timeout?: Duration): Construct {
