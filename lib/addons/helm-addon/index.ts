--- conflicted
+++ resolved
@@ -1,13 +1,9 @@
 import { Duration } from "aws-cdk-lib";
 import { Construct } from "constructs";
+import { HelmChartVersion, checkHelmChartVersion } from "./helm-version-checker";
+import { HelmChartConfiguration, KubectlProvider } from "./kubectl-provider";
 import * as spi from "../..";
-<<<<<<< HEAD
-import { cloneDeep } from "../../utils";
-import { HelmChartVersion, checkHelmChartVersion } from "./helm-version-checker";
-=======
 import * as utils from "../../utils";
->>>>>>> d89c69e4
-import { HelmChartConfiguration, KubectlProvider } from "./kubectl-provider";
 
 export type HelmAddOnProps = HelmChartConfiguration;
 export type HelmAddOnUserProps = Partial<HelmChartConfiguration>;
@@ -58,8 +54,8 @@
     public static failOnVersionValidation = false;
 
     constructor(props: HelmAddOnProps) {
-<<<<<<< HEAD
-        this.props = cloneDeep(props); // avoids polution when reusing the same props across stacks, such as values
+        this.props = utils.cloneDeep(props); // avoids polution when reusing the same props across stacks, such as values
+        utils.validateConstraints(new HelmAddonPropsConstraints, HelmAddOn.name, props);
         HelmAddOn.validateVersion(props);
     }
 
@@ -89,18 +85,8 @@
      * @param timeout 
      * @returns 
      */
-    protected addHelmChart(clusterInfo: spi.ClusterInfo, values?: spi.Values, createNamespace?: boolean, wait?: boolean, timeout?: Duration ) : Construct {
-=======
-        this.props = utils.cloneDeep(props); // avoids pollution when reusing the same props across stacks, such as values
-
-        utils.validateConstraints(new HelmAddonPropsConstraints, HelmAddOn.name, props);
-    }
-
-    abstract deploy(clusterInfo: spi.ClusterInfo): void | Promise<Construct>;
-
     protected addHelmChart(clusterInfo: spi.ClusterInfo, values?: spi.Values, createNamespace?: boolean, wait?: boolean, timeout?: Duration): Construct {
->>>>>>> d89c69e4
-        const kubectlProvider = new KubectlProvider(clusterInfo);
+       const kubectlProvider = new KubectlProvider(clusterInfo);
         values = values ?? {};
         const chart = { ...this.props, ...{ values, wait, timeout, createNamespace } };
         return kubectlProvider.addHelmChart(chart);
