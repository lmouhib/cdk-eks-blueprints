import { ICertificate } from "@aws-cdk/aws-certificatemanager";
import { Construct } from "@aws-cdk/core";
import { Constants } from "..";
import { ClusterAddOn, ClusterInfo } from "../../spi";
<<<<<<< HEAD
import { setPath } from "../../utils/object-utils";
=======
import { dependable } from "../../utils";
>>>>>>> eacefc29

 
/**
 * Properties available to configure the nginx ingress controller.
 */
export interface NginxAddOnProps {
    /**
     * Version for the Nginx Helm chart.
     * @default 0.9.3
     */
    version?: string;

    /**
     * Namespace for the add-on.
     */
    namespace?: string;

    /**
     * tcp, http
     * @default tcp
     */
    backendProtocol?: string;

    /**
     * Enabling cross AZ loadbalancing for 
     * @default true
     */
    crossZoneEnabled?: boolean;

    /**
     * If the load balancer created for the ingress is internet facing.
     * Internal if set to false.
     * @default true
     */
    internetFacing?: boolean;

    /**
     * IP or instance mode. Default: IP, requires VPC-CNI, has better performance eliminating a hop through kubeproxy
     * Instance mode: traditional NodePort mode on the instance. 
     * @default ip
     */
    targetType?: string;

    /**
     * Used in conjunction with external DNS add-on to handle automatic registration of the service with Route53.  
     */
    externalDnsHostname?: string;

    /**
     * Name of the certificate {@link NamedResourceProvider} to be used for certificate look up. 
     * @see {@link ImportCertificateProvider} and {@link CreateCertificateProvider} for examples of certificate providers.
     */
    certificateResourceName?: string,

    /**
     * Values to pass to the chart as per https://docs.nginx.com/nginx-ingress-controller/installation/installation-with-helm/#:
     */
    values?: {
        [key: string]: any;
    };
}


/**
 * Defaults options for the add-on
 */
const defaultProps: NginxAddOnProps = {
    version: "0.9.3",
    backendProtocol: 'tcp',
    crossZoneEnabled: true,
    internetFacing: true,
    targetType: 'ip',
    namespace: 'kube-system'
};

export class NginxAddOn implements ClusterAddOn {

    readonly options: NginxAddOnProps;

    constructor(props?: NginxAddOnProps) {
        this.options = { ...defaultProps, ...props };
    }

<<<<<<< HEAD
    deploy(clusterInfo: ClusterInfo): Promise<Construct> {
        const props = this.options;
        const dependencies = Array<Promise<Construct>>();
        const awsLoadBalancerControllerAddOnPromise = clusterInfo.getScheduledAddOn('AwsLoadBalancerControllerAddOn');

        console.assert(awsLoadBalancerControllerAddOnPromise, `NginxAddOn has a dependency on AwsLoadBalancerControllerAddOn for stack ${clusterInfo.cluster.stack.stackName}`);
        dependencies.push(awsLoadBalancerControllerAddOnPromise!);

        if (props.externalDnsHostname) {
            const externalDnsAddOnPromise = clusterInfo.getScheduledAddOn('ExternalDnsAddon');
            console.assert(externalDnsAddOnPromise, 'NginxAddOn has a dependency on ExternalDnsAddOn');
            dependencies.push(externalDnsAddOnPromise!);
        }

        const presetAnnotations: any = {
=======
    @dependable('AwsLoadBalancerControllerAddOn')
    deploy(clusterInfo: ClusterInfo): Promise<Construct> {

        const props = this.options;

        const presetAnnotations = {
>>>>>>> eacefc29
            'service.beta.kubernetes.io/aws-load-balancer-backend-protocol': props.backendProtocol,
            'service.beta.kubernetes.io/aws-load-balancer-cross-zone-load-balancing-enabled': `${props.crossZoneEnabled}`,
            'service.beta.kubernetes.io/aws-load-balancer-scheme': props.internetFacing ? 'internet-facing' : 'internal',
            'service.beta.kubernetes.io/aws-load-balancer-type': 'external',
            'service.beta.kubernetes.io/aws-load-balancer-nlb-target-type': props.targetType,
            'external-dns.alpha.kubernetes.io/hostname': props.externalDnsHostname,
        };

        const values = { ...props.values ?? {}};

        if(props.certificateResourceName) {
            presetAnnotations['service.beta.kubernetes.io/aws-load-balancer-ssl-ports'] = 'https';
            const certificate = clusterInfo.getResource<ICertificate>(props.certificateResourceName);
            presetAnnotations['service.beta.kubernetes.io/aws-load-balancer-ssl-cert'] =  certificate?.certificateArn;
            setPath(values, "controller.service.https.port.targetPort", "http");
            setPath(values, "controller.service.http.port.enable", "false");
        }

        const serviceAnnotations = { ...values.controller?.service?.annotations, ...presetAnnotations };

        setPath(values, 'controller.service.annotations', serviceAnnotations);

        const nginxHelmChart = clusterInfo.cluster.addHelmChart("nginx-addon", {
            chart: "nginx-ingress",
            repository: "https://helm.nginx.com/stable",
            release: Constants.SSP_ADDON,
            namespace: props.namespace,
            version: props.version,
            values
        });

<<<<<<< HEAD
        Promise.all(dependencies.values()).then((constructs) => {
            constructs.forEach((construct) => {
                nginxHelmChart.node.addDependency(construct);
            });
        }).catch(err => { throw new Error(err) });

=======
>>>>>>> eacefc29
        return Promise.resolve(nginxHelmChart);
    }
}<|MERGE_RESOLUTION|>--- conflicted
+++ resolved
@@ -2,11 +2,8 @@
 import { Construct } from "@aws-cdk/core";
 import { Constants } from "..";
 import { ClusterAddOn, ClusterInfo } from "../../spi";
-<<<<<<< HEAD
+import { dependable } from "../../utils";
 import { setPath } from "../../utils/object-utils";
-=======
-import { dependable } from "../../utils";
->>>>>>> eacefc29
 
  
 /**
@@ -90,30 +87,13 @@
         this.options = { ...defaultProps, ...props };
     }
 
-<<<<<<< HEAD
-    deploy(clusterInfo: ClusterInfo): Promise<Construct> {
-        const props = this.options;
-        const dependencies = Array<Promise<Construct>>();
-        const awsLoadBalancerControllerAddOnPromise = clusterInfo.getScheduledAddOn('AwsLoadBalancerControllerAddOn');
 
-        console.assert(awsLoadBalancerControllerAddOnPromise, `NginxAddOn has a dependency on AwsLoadBalancerControllerAddOn for stack ${clusterInfo.cluster.stack.stackName}`);
-        dependencies.push(awsLoadBalancerControllerAddOnPromise!);
-
-        if (props.externalDnsHostname) {
-            const externalDnsAddOnPromise = clusterInfo.getScheduledAddOn('ExternalDnsAddon');
-            console.assert(externalDnsAddOnPromise, 'NginxAddOn has a dependency on ExternalDnsAddOn');
-            dependencies.push(externalDnsAddOnPromise!);
-        }
-
-        const presetAnnotations: any = {
-=======
     @dependable('AwsLoadBalancerControllerAddOn')
     deploy(clusterInfo: ClusterInfo): Promise<Construct> {
 
         const props = this.options;
 
-        const presetAnnotations = {
->>>>>>> eacefc29
+        const presetAnnotations: any = {
             'service.beta.kubernetes.io/aws-load-balancer-backend-protocol': props.backendProtocol,
             'service.beta.kubernetes.io/aws-load-balancer-cross-zone-load-balancing-enabled': `${props.crossZoneEnabled}`,
             'service.beta.kubernetes.io/aws-load-balancer-scheme': props.internetFacing ? 'internet-facing' : 'internal',
@@ -144,16 +124,6 @@
             version: props.version,
             values
         });
-
-<<<<<<< HEAD
-        Promise.all(dependencies.values()).then((constructs) => {
-            constructs.forEach((construct) => {
-                nginxHelmChart.node.addDependency(construct);
-            });
-        }).catch(err => { throw new Error(err) });
-
-=======
->>>>>>> eacefc29
         return Promise.resolve(nginxHelmChart);
     }
 }