import * as iam from 'aws-cdk-lib/aws-iam';
import { Construct } from "constructs";
import merge from 'ts-deepmerge';
import { ClusterInfo } from '../../spi';
import { conflictsWith, createNamespace, createServiceAccount, dependable, setPath, } from '../../utils';
import { HelmAddOn, HelmAddOnProps, HelmAddOnUserProps } from '../helm-addon';
import { KarpenterControllerPolicy } from './iam';
import * as md5 from 'ts-md5';

/**
 * Configuration options for the add-on
 */
interface KarpenterAddOnProps extends HelmAddOnUserProps {
    /**
     * Specs for a Provisioner (Optional) - If not provided, the add-on will
     * deploy a Provisioner with default values.
     */
    provisionerSpecs?: {
        'node.kubernetes.io/instance-type'?: string[],
        'topology.kubernetes.io/zone'?: string[],
        'kubernetes.io/arch'?: string[],
        'karpenter.sh/capacity-type'?: string[],
    }

    taints?: [{
        key: string,
        value: string,
        effect: "NoSchedule" | "PreferNoSchedule" | "NoExecute",
    }]

    /**
     * Tags needed for subnets - Subnet tags and security group tags are required for the provisioner to be created
     */
    subnetTags?: {
        [key: string]: string
    }

    /**
     * Tags needed for security groups - Subnet tags and security group tags are required for the provisioner to be created
     */
    securityGroupTags?: {
        [key: string]: string
    }

    /**
     * AMI Family: If provided, Karpenter will automatically query the appropriate EKS optimized AMI via AWS Systems Manager
     */
    amiFamily?: "AL2" | "Bottlerocket" | "Ubuntu"
}

const KARPENTER = 'karpenter';
const RELEASE = 'blueprints-addon-karpenter';

/**
 * Defaults options for the add-on
 */
const defaultProps: HelmAddOnProps = {
    name: KARPENTER,
    namespace: KARPENTER,
<<<<<<< HEAD
    version: '0.13.1',
=======
    version: '0.12.1',
>>>>>>> 563b7d06
    chart: KARPENTER,
    release: RELEASE,
    repository: 'https://charts.karpenter.sh',
};

/**
 * Implementation of the Karpenter add-on
 */
export class KarpenterAddOn extends HelmAddOn {

    readonly options: KarpenterAddOnProps;

    constructor(props?: KarpenterAddOnProps) {
        super({...defaultProps, ...props});
        this.options = this.props;
    }

    @dependable('VpcCniAddOn')
    @conflictsWith('ClusterAutoScalerAddOn')
    deploy(clusterInfo: ClusterInfo): Promise<Construct> {
        const endpoint = clusterInfo.cluster.clusterEndpoint;
        const name = clusterInfo.cluster.clusterName;
        const cluster = clusterInfo.cluster;
        const stackName = clusterInfo.cluster.stack.stackName;
        const region = clusterInfo.cluster.stack.region;
        let values = this.options.values ?? {};

        const provisionerSpecs = this.options.provisionerSpecs || {};
        const subnetTags = this.options.subnetTags || {};
        const sgTags = this.options.securityGroupTags || {};
        const taints = this.options.taints || [];
        const amiFamily = this.options.amiFamily;

        // Set up Node Role
        const karpenterNodeRole = new iam.Role(cluster, 'karpenter-node-role', {
            assumedBy: new iam.ServicePrincipal(`ec2.${cluster.stack.urlSuffix}`),
            managedPolicies: [
                iam.ManagedPolicy.fromAwsManagedPolicyName("AmazonEKSWorkerNodePolicy"),
                iam.ManagedPolicy.fromAwsManagedPolicyName("AmazonEKS_CNI_Policy"),
                iam.ManagedPolicy.fromAwsManagedPolicyName("AmazonEC2ContainerRegistryReadOnly"),
                iam.ManagedPolicy.fromAwsManagedPolicyName("AmazonSSMManagedInstanceCore"),
            ],
            //roleName: `KarpenterNodeRole-${name}` // let role name to be generated as unique
        });

        // Set up Instance Profile
        const instanceProfileName = md5.Md5.hashStr(stackName+region);
        const karpenterInstanceProfile = new iam.CfnInstanceProfile(cluster, 'karpenter-instance-profile', {
            roles: [karpenterNodeRole.roleName],
            instanceProfileName: `KarpenterNodeInstanceProfile-${instanceProfileName}`,
            path: '/'
        });

        // Map Node Role to aws-auth
        cluster.awsAuth.addRoleMapping(karpenterNodeRole, {
            groups: ['system:bootstrapper', 'system:nodes'],
            username: 'system:node:{{EC2PrivateDNSName}}'
        });

        // Create Namespace
        const ns = createNamespace(KARPENTER, cluster, true, true);
        const karpenterPolicyDocument = iam.PolicyDocument.fromJson(KarpenterControllerPolicy);
        const sa = createServiceAccount(cluster, RELEASE, KARPENTER, karpenterPolicyDocument);
        sa.node.addDependency(ns);

        // Add helm chart
        setPath(values, "clusterEndpoint", endpoint);
        setPath(values, "clusterName", name);
        setPath(values, "aws.defaultInstanceProfile", karpenterInstanceProfile.instanceProfileName);
        const saValues = {
            serviceAccount: {
                create: false,
                name: RELEASE,
                annotations: {
                    "eks.amazonaws.com/role-arn": sa.role.roleArn,
                }
            }
        };

        values = merge(values, saValues);
        const karpenterChart = this.addHelmChart(clusterInfo, values, false, true);

        karpenterChart.node.addDependency(ns);

        // (Optional) default provisioner
        if ((Object.keys(subnetTags).length > 0) && (Object.keys(sgTags).length > 0)){
            const provisioner = cluster.addManifest('default-provisioner', {
                apiVersion: 'karpenter.sh/v1alpha5',
                kind: 'Provisioner',
                metadata: { name: 'default' },
                spec: {
                    requirements: this.convertToSpec(provisionerSpecs),
                    taints: taints,
                    provider: {
                        amiFamily: amiFamily,
                        subnetSelector: subnetTags,
                        securityGroupSelector: sgTags,
                    },
                    ttlSecondsAfterEmpty: 30,
                },
            });
            provisioner.node.addDependency(karpenterChart);
        }

        return Promise.resolve(karpenterChart);
    }

    /**
     * Helper function to convert a key-pair values of provisioner spec configurations
     * To appropriate json format for addManifest function
     * @param specs
     * @returns
     * */
    protected convertToSpec(specs: { [key: string]: string[]; }): any[] {
        const newSpecs = [];
        for (const key in specs){
            const value = specs[key];
            const requirement = {
                "key": key,
                "operator": "In",
                "values": value
            };
            newSpecs.push(requirement);
        }
        return newSpecs;
    }
}<|MERGE_RESOLUTION|>--- conflicted
+++ resolved
@@ -57,11 +57,7 @@
 const defaultProps: HelmAddOnProps = {
     name: KARPENTER,
     namespace: KARPENTER,
-<<<<<<< HEAD
     version: '0.13.1',
-=======
-    version: '0.12.1',
->>>>>>> 563b7d06
     chart: KARPENTER,
     release: RELEASE,
     repository: 'https://charts.karpenter.sh',
