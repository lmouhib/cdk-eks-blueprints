--- conflicted
+++ resolved
@@ -1,11 +1,6 @@
 import { PolicyDocument } from "@aws-cdk/aws-iam";
 import { CoreAddOn } from "../core-addon";
-<<<<<<< HEAD
-import { AmazonEksEbsCsiDriverPolicy } from "./iam-policy";
-=======
 import { getEbsDriverPolicyDocument } from "./iam-policy";
-
->>>>>>> c002874c
 
 /**
  * Default values for the add-on
