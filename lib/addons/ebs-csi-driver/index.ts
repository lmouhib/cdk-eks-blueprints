<<<<<<< HEAD
import { PolicyDocument } from "aws-cdk-lib/aws-iam";
import { CoreAddOn } from "../core-addon";
import { AmazonEksEbsCsiDriverPolicy } from "./iam-policy";
=======
import { PolicyDocument } from "@aws-cdk/aws-iam";
import { CoreAddOn } from "../core-addon";
import { getEbsDriverPolicyDocument } from "./iam-policy";
>>>>>>> 4398b007

/**
 * Default values for the add-on
 */
const defaultProps = {
    addOnName: 'aws-ebs-csi-driver',
    version: 'v1.4.0-eksbuild.preview'
};

/**
 * Implementation of EBS CSI Driver EKS add-on.
 */
export class EbsCsiDriverAddOn extends CoreAddOn {

    constructor(version?: string) {
        super({
            addOnName: defaultProps.addOnName,
            version: version ?? defaultProps.version,

            policyDocumentProvider: getEbsDriverPolicyDocument
        });
    }
}<|MERGE_RESOLUTION|>--- conflicted
+++ resolved
@@ -1,12 +1,5 @@
-<<<<<<< HEAD
-import { PolicyDocument } from "aws-cdk-lib/aws-iam";
-import { CoreAddOn } from "../core-addon";
-import { AmazonEksEbsCsiDriverPolicy } from "./iam-policy";
-=======
-import { PolicyDocument } from "@aws-cdk/aws-iam";
 import { CoreAddOn } from "../core-addon";
 import { getEbsDriverPolicyDocument } from "./iam-policy";
->>>>>>> 4398b007
 
 /**
  * Default values for the add-on
