--- conflicted
+++ resolved
@@ -70,25 +70,13 @@
 
     /**
      * The owner of the repository for the pipeline (GitHub handle).
-<<<<<<< HEAD
-     *
-     * @deprecated Please use repository.GitHubSourceRepository.owner isntead.
-    */
+     */
     owner?: string;
-=======
-     */
-    owner: string;
 
     /**
      * Enable/Disable allowing cross-account deployments.
      */
     crossAccountKeys: boolean;
-
-    /**
-     * Repository for the pipeline
-     */
-    repository: GitHubSourceRepository;
->>>>>>> c7513898
 
     /**
      * Repository for the pipeline (GitHub or CodeCommitRepository).
@@ -170,26 +158,16 @@
         return this;
     }
 
-<<<<<<< HEAD
+    public enableCrossAccountKeys() : CodePipelineBuilder {
+        this.props.crossAccountKeys = true;
+        return this;
+    }
+
     public repository(repo: GitHubSourceRepository | CodeCommitSourceRepository): CodePipelineBuilder {
         this.props.repository = repo as GitHubSourceRepository;
         if (isCodeCommitRepo(repo)) {
             this.props.repository = repo as CodeCommitSourceRepository;
         }
-=======
-    public enableCrossAccountKeys() : CodePipelineBuilder {
-        this.props.crossAccountKeys = true;
-        return this;
-    }
-
-    public repository(repo: GitHubSourceRepository): CodePipelineBuilder {
-        this.props.repository = repo;
-        return this;
-    }
-
-    public codeCommitProps(codeCommitProps: CodeCommitProps): CodePipelineBuilder {
-        this.props.codeCommitProps = codeCommitProps;
->>>>>>> c7513898
         return this;
     }
 
