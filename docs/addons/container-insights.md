--- conflicted
+++ resolved
@@ -35,25 +35,15 @@
 
 ```bash
 kubectl get all -n amazon-cloudwatch 
-<<<<<<< HEAD
-kubectl get all-n amzn-cloudwatch-metrics
-=======
 kubectl get all -n amzn-cloudwatch-metrics
->>>>>>> 4398b007
 ```
 
 You should see output similar to the following respectively (assuming two node cluster): 
 
 ```
-<<<<<<< HEAD
-NAME                           READY   STATUS    RESTARTS   AGE
-pod/cloudwatch-agent-k8wxl     1/1     Running   0          105s
-pod/fluent-bit-78zv4           1/1     Running   0          105s
-=======
 NAME                   READY   STATUS    RESTARTS   AGE
 pod/fluent-bit-5chvg   1/1     Running   2          100s
 pod/fluent-bit-px7r6   1/1     Running   0          101s
->>>>>>> 4398b007
 
 NAME                        DESIRED   CURRENT   READY   UP-TO-DATE   AVAILABLE   NODE SELECTOR   AGE
 daemonset.apps/fluent-bit   2         2         2       2            2           <none>          100s
