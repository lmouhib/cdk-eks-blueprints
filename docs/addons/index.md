# Add-ons

The `ssp-amazon-eks` framework leverages a modular approach to managing [Add-ons](https://kubernetes.io/docs/concepts/cluster-administration/addons/) that run within the context of a Kubernetes cluster. Customers are free to select the add-ons that run in each of their blueprint clusters.

Within the context of the `ssp-amazon-eks` framework, an add-on is abstracted as `ClusterAddOn` interface, and the implementation of the add-on interface can do whatever is necessary to support the desired add-on functionality. This can include applying manifests to a Kubernetes cluster or calling AWS APIs to provision new resources. 

## Supported Add-ons

The framework currently supports the following add-ons.

| Add-on                                                                 | Description                                                                                                                           |
|------------------------------------------------------------------------|---------------------------------------------------------------------------------------------------------------------------------------|
| [`AppMeshAddOn`](./app-mesh)                                           | Adds an AppMesh controller and CRDs (pending validation on the latest version of CDK)                                                 |
| [`ArgoCDAddOn`](./argo-cd)                                             | Provisions Argo CD into your cluster.                                                                                                 |
| [`AWS Load Balancer Controller`](./aws-load-balancer-controller)       | Provisions the AWS Load Balancer Controller into your cluster.                                                                        |
| [`CalicoAddOn`](./calico)                                              | Adds the Calico 1.7.1 CNI/Network policy engine                                                                                       |
| [`ClusterAutoscalerAddOn`](./cluster-autoscaler)                       | Adds the standard cluster autoscaler                                                                                                  |
| [`ContainerInsightsAddOn`](./container-insights)                       | Adds Container Insights support integrating monitoring with CloudWatch                                                                |
| [`CoreDnsAddOn`](./coredns.md)                                         | Adds CoreDNS Amazon EKS add-on. CoreDNS is a flexible, extensible DNS server that can serve as the Kubernetes cluster DNS             |
<<<<<<< HEAD
| [`KubecostAddOn`](./kubecost.md)                                       | Adds [Kubecost](https://kubecost.com) cost analyzer to the EKS cluster                                                                |
| [`KubeviousAddOn`](./kubevious.md)                                     | Adds [Kubevious](https://github.com/kubevious/kubevious) open source Kubernetes dashboard to an EKS cluster                           |                  |
=======
| [`EbsCsiDriverAddOn`](./ebs-csi-driver.md)                             | Adds EBS CSI Driver Amazon EKS add-on. This driver manages the lifecycle of Amazon EBS volumes for persistent storage                 |
| [`KubecostAddOn`](./kubecost.md)                                       | Adds [Kubecost](https://kubecost.com) cost analyzer to the EKS cluster                                                                |
>>>>>>> 82811cd6
| [`KarpenterAddOn`](./karpenter.md)                                     | Adds [Karpenter](https://github.com/awslabs/karpenter) support for Amazon EKS.                                                        | 
| [`KubeProxyAddOn`](./kube-proxy.md)                                    | Adds kube-proxy Amazon EKS add-on. Kube-proxy maintains network rules on each Amazon EC2 node                                         |
| [`MetricsServerAddOn`](./metrics-server.md)                            | Adds metrics server (pre-req for HPA and other monitoring tools)                                                                      |
| [`ExternalDnsAddOn`](./external-dns)                                   | Adds [External DNS](https://github.com/kubernetes-sigs/external-dns) support for AWS to the cluster, integrating with Amazon Route 53 |
| [`MetricsServerAddOn`](./metrics-server)                               | Adds metrics server (pre-req for HPA and other monitoring tools)                                                                      |
| [`NginxAddOn`](./nginx.md)                                             | Adds NGINX ingress controller                                                                                                         |
| [`SecretsStoreAddOn`](./secrets-store.md)                              | Adds AWS Secrets Manager and Config Provider for Secret Store CSI Driver to the EKS Cluster                                           |
| [`SSMAgentAddOn`](./ssm-agent.md)                                      | Adds [Amazon SSM Agent](https://docs.aws.amazon.com/systems-manager/latest/userguide/ssm-agent.html) to worker nodes                  |
| [`VpcCniAddOn`](./vpc-cni.md)                                          | Adds the Amazon VPC CNI Amazon EKS addon to support native VPC networking for Amazon EKS                                              |
| [`Weave GitOps`](https://github.com/weaveworks/weave-gitops-ssp-addon) | [Weave GitOps Core](https://www.weave.works/product/gitops-core/) AddOn                                                               |
| [`XrayAddOn`](./xray)                                                  | Adds XRay Daemon to the EKS Cluster                                                                                                   |
| [`VeleroAddOn`](./velero.md)                                           | Adds [Velero](https://velero.io/) to the EKS Cluster                                                                                  |

# Standard Helm Add-On Configuration Options

Many add-ons leverage helm to provision and maintain deployments. All provided add-ons that leverage helm allow specifying the following add-on attributes:

```typescript
    /**
     * Name of the helm chart (add-on)
     */
    name?: string,

    /**
     * Namespace where helm release will be installed
     */
    namespace?: string,

    /**
     * Chart name
     */
    chart?: string,

    /**
     * Helm chart version.
     */
    version?: string, 

    /**
     * Helm release
     */
    release?: string,

    /**
     * Helm repository
     */
    repository?: string,

    /**
     * Optional values for the helm chart. 
     */
    values?: Values
```

Ability to set repository url may be leveraged for private repositories. 

Version field can be modified from the default chart version, e.g. if the add-on should be upgraded to the desired version, however, since the helm chart version supplied by the customer may not have been tested as part of the SSP release process, SSP community may not be able to reproduce/fix issues related to the helm chart version upgrade.<|MERGE_RESOLUTION|>--- conflicted
+++ resolved
@@ -17,13 +17,10 @@
 | [`ClusterAutoscalerAddOn`](./cluster-autoscaler)                       | Adds the standard cluster autoscaler                                                                                                  |
 | [`ContainerInsightsAddOn`](./container-insights)                       | Adds Container Insights support integrating monitoring with CloudWatch                                                                |
 | [`CoreDnsAddOn`](./coredns.md)                                         | Adds CoreDNS Amazon EKS add-on. CoreDNS is a flexible, extensible DNS server that can serve as the Kubernetes cluster DNS             |
-<<<<<<< HEAD
 | [`KubecostAddOn`](./kubecost.md)                                       | Adds [Kubecost](https://kubecost.com) cost analyzer to the EKS cluster                                                                |
 | [`KubeviousAddOn`](./kubevious.md)                                     | Adds [Kubevious](https://github.com/kubevious/kubevious) open source Kubernetes dashboard to an EKS cluster                           |                  |
-=======
 | [`EbsCsiDriverAddOn`](./ebs-csi-driver.md)                             | Adds EBS CSI Driver Amazon EKS add-on. This driver manages the lifecycle of Amazon EBS volumes for persistent storage                 |
 | [`KubecostAddOn`](./kubecost.md)                                       | Adds [Kubecost](https://kubecost.com) cost analyzer to the EKS cluster                                                                |
->>>>>>> 82811cd6
 | [`KarpenterAddOn`](./karpenter.md)                                     | Adds [Karpenter](https://github.com/awslabs/karpenter) support for Amazon EKS.                                                        | 
 | [`KubeProxyAddOn`](./kube-proxy.md)                                    | Adds kube-proxy Amazon EKS add-on. Kube-proxy maintains network rules on each Amazon EC2 node                                         |
 | [`MetricsServerAddOn`](./metrics-server.md)                            | Adds metrics server (pre-req for HPA and other monitoring tools)                                                                      |
