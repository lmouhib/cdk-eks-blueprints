--- conflicted
+++ resolved
@@ -29,11 +29,8 @@
 | [`KubeProxyAddOn`](./kube-proxy.md)                                    | Adds kube-proxy Amazon EKS add-on. Kube-proxy maintains network rules on each Amazon EC2 node                                         |
 | [`MetricsServerAddOn`](./metrics-server)                               | Adds metrics server (pre-req for HPA and other monitoring tools)                                                                      |
 | [`NginxAddOn`](./nginx.md)                                             | Adds NGINX ingress controller                                                                                                         |
-<<<<<<< HEAD
+| [`OpaGatekeeperAddOn (Currently Not Supported, In Progress)`](./opa-gatekeeper.md)                            | Adds OPA Gatekeeper                                                                                                        |
 | [`PixieAddOn`](./pixie.md)                                             | Adds [Pixie](https://px.dev) to the EKS Cluster. Pixie provides auto-telemetry for requests, metrics, application profiles, and more. |
-=======
-| [`OpaGatekeeperAddOn (Currently Not Supported, In Progress)`](./opa-gatekeeper.md)                            | Adds OPA Gatekeeper                                                                                                        |
->>>>>>> 927570d7
 | [`SecretsStoreAddOn`](./secrets-store.md)                              | Adds AWS Secrets Manager and Config Provider for Secret Store CSI Driver to the EKS Cluster                                           |
 | [`SSMAgentAddOn`](./ssm-agent.md)                                      | Adds [Amazon SSM Agent](https://docs.aws.amazon.com/systems-manager/latest/userguide/ssm-agent.html) to worker nodes                  |
 | [`VpcCniAddOn`](./vpc-cni.md)                                          | Adds the Amazon VPC CNI Amazon EKS addon to support native VPC networking for Amazon EKS                                              |
