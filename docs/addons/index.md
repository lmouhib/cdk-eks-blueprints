--- conflicted
+++ resolved
@@ -27,11 +27,8 @@
 | [`EbsCsiDriverAddOn`](./ebs-csi-driver.md)                             | Adds EBS CSI Driver Amazon EKS add-on. This driver manages the lifecycle of Amazon EBS volumes for persistent storage.                 |
 | [`EfsCsiDriverAddOn`](./efs-csi-driver.md)                             | Adds EFS CSI Driver Amazon EKS add-on. This driver manages the lifecycle of Amazon EFS volumes for persistent storage.                 |
 | [`ExternalDnsAddOn`](./external-dns)                                   | Adds [External DNS](https://github.com/kubernetes-sigs/external-dns) support for AWS to the cluster, integrating with Amazon Route 53. |
-<<<<<<< HEAD
 | [`JupyterHubAddOn`](./jupyterhub.md)                                   | Adds [JupyterHub](https://zero-to-jupyterhub.readthedocs.io/en/latest/#) support for AWS to the cluster. |
-=======
 | [`ExternalSecretsAddOn`](./external-secrets.md)                        | Adds [External Secrets Operator](https://github.com/external-secrets/external-secrets) to the cluster. |
->>>>>>> 2e851588
 | [`Keptn`](https://github.com/keptn-sandbox/keptn-eks-blueprints-addon)           | [Keptn](https://keptn.sh/) Control Plane and Execution Plane AddOn. |
 | [`KubecostAddOn`](./kubecost.md)                                       | Adds [Kubecost](https://kubecost.com) cost analyzer to the EKS cluster.                                                               |
 | [`KubeviousAddOn`](./kubevious.md)                                     | Adds [Kubevious](https://github.com/kubevious/kubevious) open source Kubernetes dashboard to an EKS cluster.                           |                  |
