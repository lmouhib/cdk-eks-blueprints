# Add-ons

The `cdk-eks-blueprint` framework leverages a modular approach to managing [Add-ons](https://kubernetes.io/docs/concepts/cluster-administration/addons/) that run within the context of a Kubernetes cluster. Customers are free to select the add-ons that run in each of their blueprint clusters.

Within the context of the `cdk-eks-blueprint` framework, an Add-n is simply an interface, and the implementation of an add-on can do whatever is necessary to support the desired add-on functionality. This can include applying manifests to a Kubernetes cluster or calling AWS APIs to provision new resources. 

## Supported Add-ons

The framework currently supports the following add-ons.

| Add-on             | Description                                                                       |
|-------------------|-----------------------------------------------------------------------------------|
| [`AppMeshAddOn`](./app-mesh) | Adds an AppMesh controller and CRDs (pending validation on the latest version of CDK) |
| [`ArgoCDAddOn`](./argo-cd) | Provisions Argo CD into your cluster. |
| [`AWS Load Balancer Controller`](./aws-load-balancer-controller) | Provisions the AWS Load Balancer Controller into your cluster. |
| [`CalicoAddOn`](./calico) | Adds the Calico 1.7.1 CNI/Network policy engine |
| [`ContainerInsightsAddOn`](./container-insights) | Adds Container Insights support integrating monitoring with CloudWatch |
| [`ClusterAutoscalerAddOn`](./cluster-autoscaler) | Adds the standard cluster autoscaler ([Karpenter](https://github.com/awslabs/karpenter) is coming)|
<<<<<<< HEAD
| [`MetricsServerAddOn`](./metrics-server.md) | Adds metrics server (pre-req for HPA and other monitoring tools)|
| `NginxAddOn` | Adds NGINX ingress controller |
| [`XrayAddOn`](./xray.md) | Adds XRay Daemon to the EKS Cluster |
| [`SecretsStoreAddOn`](./secrets-store.md) |  Adds AWS Secrets Manager and Config Provider for Secret Store CSI Driver to the EKS Cluster |
| [`SSMAgentAddOn`](./ssm-agent.md) | Adds [Amazon SSM Agent](https://docs.aws.amazon.com/systems-manager/latest/userguide/ssm-agent.html) to worker nodes |
=======
| [`ExternalDnsAddOn`](./external-dns) | Adds [External DNS](https://github.com/kubernetes-sigs/external-dns) support for AWS to the cluster, integrating with Amazon Route 53
| [`MetricsServerAddOn`](./metrics-server) | Adds metrics server (pre-req for HPA and other monitoring tools)|
| [`NginxAddOn`](./nginx.md) | Adds NGINX ingress controller |
| [`SSMAgentAddOn`](./ssm-agent) | Adds [Amazon SSM Agent](https://docs.aws.amazon.com/systems-manager/latest/userguide/ssm-agent.html) to worker nodes | 
| [`Weave GitOps`](https://github.com/weaveworks/weave-gitops-ssp-addon) | [Weave GitOps Core](https://www.weave.works/product/gitops-core/) AddOn |
| [`XrayAddOn`](./xray) | Adds XRay Daemon to the EKS Cluster |

>>>>>>> a07144fe
<|MERGE_RESOLUTION|>--- conflicted
+++ resolved
@@ -16,18 +16,11 @@
 | [`CalicoAddOn`](./calico) | Adds the Calico 1.7.1 CNI/Network policy engine |
 | [`ContainerInsightsAddOn`](./container-insights) | Adds Container Insights support integrating monitoring with CloudWatch |
 | [`ClusterAutoscalerAddOn`](./cluster-autoscaler) | Adds the standard cluster autoscaler ([Karpenter](https://github.com/awslabs/karpenter) is coming)|
-<<<<<<< HEAD
 | [`MetricsServerAddOn`](./metrics-server.md) | Adds metrics server (pre-req for HPA and other monitoring tools)|
-| `NginxAddOn` | Adds NGINX ingress controller |
-| [`XrayAddOn`](./xray.md) | Adds XRay Daemon to the EKS Cluster |
 | [`SecretsStoreAddOn`](./secrets-store.md) |  Adds AWS Secrets Manager and Config Provider for Secret Store CSI Driver to the EKS Cluster |
 | [`SSMAgentAddOn`](./ssm-agent.md) | Adds [Amazon SSM Agent](https://docs.aws.amazon.com/systems-manager/latest/userguide/ssm-agent.html) to worker nodes |
-=======
 | [`ExternalDnsAddOn`](./external-dns) | Adds [External DNS](https://github.com/kubernetes-sigs/external-dns) support for AWS to the cluster, integrating with Amazon Route 53
 | [`MetricsServerAddOn`](./metrics-server) | Adds metrics server (pre-req for HPA and other monitoring tools)|
 | [`NginxAddOn`](./nginx.md) | Adds NGINX ingress controller |
-| [`SSMAgentAddOn`](./ssm-agent) | Adds [Amazon SSM Agent](https://docs.aws.amazon.com/systems-manager/latest/userguide/ssm-agent.html) to worker nodes | 
 | [`Weave GitOps`](https://github.com/weaveworks/weave-gitops-ssp-addon) | [Weave GitOps Core](https://www.weave.works/product/gitops-core/) AddOn |
-| [`XrayAddOn`](./xray) | Adds XRay Daemon to the EKS Cluster |
-
->>>>>>> a07144fe
+| [`XrayAddOn`](./xray) | Adds XRay Daemon to the EKS Cluster |