# Argo CD Add-on

[Argo CD](https://argoproj.github.io/argo-cd/) is a declarative, GitOps continuous delivery tool for Kubernetes. The Argo CD add-on provisions [Argo CD](https://argoproj.github.io/argo-cd/) into an EKS cluster, and can optionally bootstrap your workloads from public and private Git repositories. 

The Argo CD add-on allows platform administrators to combine cluster provisioning and workload bootstrapping in a single step and enables use cases such as replicating an existing running production cluster in a different region in a matter of minutes. This is important for business continuity and disaster recovery cases as well as for cross-regional availability and geographical expansion.

Please see the documentation below for details on automatic boostrapping with ArgoCD add-on. If you prefer manual bootstrapping (once your cluster is deployed with this add-on included), you can find instructions on getting started with Argo CD in our [Getting Started](/getting-started/#deploy-workloads-with-argocd) guide.

Full Argo CD project documentation [can be found here](https://argoproj.github.io/argo-cd/).

## Usage

To provision and maintain ArgoCD components without any bootstrapping, the add-on provides a no-argument constructor to get started. 

```typescript
import { ArgoCDAddOn, ClusterAddOn, EksBlueprint }  from '@aws-quickstart/ssp-amazon-eks';

const addOn = new ArgoCDAddOn();
const addOns: Array<ClusterAddOn> = [ addOn ];

const app = new cdk.App();
new EksBlueprint(app, 'my-stack-name', addOns, [], {
  env: {    
      account: <AWS_ACCOUNT_ID>,
      region: <AWS_REGION>,
  },
});
```

The above will create an `argocd` namespace and install all Argo CD components. In order to bootstrap workloads you will need to change the default ArgoCD admin password and add repositories as specified in the [Getting Started](https://argoproj.github.io/argo-cd/getting_started/#port-forwarding) documentation.

## Functionality

1. Creates the namespace specified in the construction parameter (`argocd` by default).
2. Deploys the [`argo-cd`](https://argoproj.github.io/argo-helm) Helm chart into the cluster.
3. Allows to specify `ApplicationRepository` selecting the required authentication method as SSH Key, username/password or username/token. Credentials are expected to be set in AWS Secrets Manager and replicated to the desired region. If bootstrap repository is specified, creates the initial bootstrap application which may be leveraged to bootstrap workloads and/or other add-ons through GitOps.
4. Allows setting the initial admin password through AWS Secrets Manager, replicating to the desired region. 
5. Supports [standard helm configuration options](./index.md#standard-helm-add-on-configuration-options).

## Setting an Admin Password

By default, the Argo CD add-on will create a new admin password for you. To specify your own, you can leverage the AWS Secrets Manager.

```typescript
const argoCDAddOn = new ArgoCDAddOn({
    adminPasswordSecretName: `your-secret-name`
});
const addOns: Array<ClusterAddOn> = [ argoCDAddOn ];
```

The attribute `adminPasswordSecretName` is the logical name of the secret in [AWS Secret Manager](https://aws.amazon.com/secrets-manager/). Note, that when deploying to multiple regions, the secret is expected to be replicated to each region. 

Inside ArgoCD, the admin password is stored as a `bcrypt` hash. This step will be performed by the framework and stored in the ArgoCD admin `secret`. 

You can change the admin password through the Secrets Manager, but it will require rerunning the provisioning pipeline. Automatic sync with the Secrets Manager will be added in the future. 

## Bootstrapping 

The SSP framework provides an approach to bootstrap workloads and/or additional add-ons from a customer GitOps repository. In a general case, the bootstrap GitOps repository may contains an [App of Apps](https://argoproj.github.io/argo-cd/operator-manual/cluster-bootstrapping/#app-of-apps-pattern) that points to all workloads and add-ons.  

In order to enable bootstrapping, the add-on allows passing an `ApplicationRepository` at construction time. The following repository types are supported at present:

1. Public HTTP/HTTPS repositories (e.g., GitHub)
2. Private HTTPS accessible git repositories requiring username/password authentication.
3. Private git repositories with SSH access requiring an SSH key for authentication.
4. Private HTTPS accessible GitHub repositories accessible with GitHub token. 

An example is provided below, along with an approach that could use a separate app of apps to bootstrap workloads in different stages, which is important for a software delivery platform as it allows segregating workloads specific to each stage of the SDLC and defines clear promotion processes through GitOps.

```typescript
import { ArgoCDAddOn, ClusterAddOn, EksBlueprint }  from '@aws-quickstart/ssp-amazon-eks';

const addOns = ...;
const repoUrl = 'https://github.com/aws-samples/ssp-eks-workloads.git'

const bootstrapRepo = {
    repoUrl,
    credentialsSecretName: 'github-ssh-test',
    credentialsType: 'SSH'
}

const devBootstrapArgo = new ArgoCDAddOn({
    bootstrapRepo: {
        ...bootstrapRepo,
        path: 'envs/dev'
    }
});
const testBootstrapArgo = new ArgoCDAddOn({
    bootstrapRepo: {
        ...bootstrapRepo,
        path: 'envs/test',
    },

});
const prodBootstrapArgo = new ArgoCDAddOn({
    bootstrapRepo: {
        ...bootstrapRepo,
        path: 'envs/prod',
    },
    adminPasswordSecretName: 'argo-admin-secret',
});

const east1 = 'us-east-1';
new ssp.EksBlueprint(scope, { id: `${id}-${east1}`, addOns: addOns.concat(devBootstrapArgo), teams }, {
    env: { region: east1 }
});

const east2 = 'us-east-2';
new ssp.EksBlueprint(scope, { id: `${id}-${east2}`, addOns: addOns.concat(testBootstrapArgo), teams }, {
    env: { region: east2 }
});

const west2 = 'us-west-2'
new ssp.EksBlueprint(scope, { id: `${id}-${west2}`, addOns: addOns.concat(prodBootstrapArgo), teams }, {
    env: { region: west2 }
});
```

The application promotion process in the above example is handled entirely through GitOps. Each stage specific App of Apps contains references to respective application GitOps repository for each stage (e.g referencing the release vs work branches or path-based within individual app GitOps repository).

## Secrets Support

The framework provides support to supply repository and administrator secrets in AWS Secrets Manager. This support is evolving and will be improved over time as ArgoCD itself matures. 

### Private Repositories

**SSH Key Authentication**

1. Set `credentialsType` to `SSH` when defining bootstrap repository in the ArgoCD add-on configuration.

```typescript
.addOns(new ssp.addons.ArgoCDAddOn({
    bootstrapRepo: {
        repoUrl: 'git@github.com:aws-samples/ssp-eks-workloads.git',
        path: 'envs/dev',
        credentialsSecretName: 'github-ssh-json',
        credentialsType: 'SSH'
    }
}))
```

*Note:* In this case the configuration assumes that there is a secret `github-ssh-json` define in the target account and all the regions where the blueprint will be deployed. 

2. Define the secret in AWS Secret Manager as "Plain Text" that contains a JSON structure (as of ArgoCD 2.x) with the fields `sshPrivateKey` and `url` defined. Note, that JSON does not allow line break characters, so all new line characters must be escaped with `\n`.

Example Structure:
```json
{
    "sshPrivateKey": "-----BEGIN THIS IS NOT A REAL PRIVATE KEY-----\nb3BlbnNzaC1rtdjEAAAAABG5vbmUAAAAEbm9uZQAAAAAAAAABAAACFwAAAAdzc2gtcn\nNhAAAAAwEAAQAAAgEAy82zTTDStK+s0dnaYzE7vLSAcwsiHM8gN\nhq2p5TfcjCcYUWetyu6e/xx5Rh+AwbVvDV5h9QyMw4NJobwuj5PBnhkc3QfwJAO5wOnl7R\nGbehIleWWZLs9qq`DufViQsa0fDwP6JCrqD14aIozg6sJ0Oqi7vQkV+jR0ht/\nuFO1ANXBn2ih0ZpXeHSbPDLeZQjlOBrbGytnCbdvLtfGEsV0WO2oIieWVXJj/zzpKuMmrr\nebPsfwr36nLprOQV6IhDDo\n-----END NOT A REAL PRIVATE KEY-----\n",

    "url": "git@github"`
}
```
Note explicit `\n` characters in the `sshPrivateKey`.

**url** attribute is required and must specify full or partial URL for credentials template. For example `git@github` will set the credentials for all GitHub repositories when SSH authentication is used.  For more information see [Repository Credentials](https://argo-cd.readthedocs.io/en/stable/operator-manual/declarative-setup/#repository-credentials) and [SSH Repositories](https://argo-cd.readthedocs.io/en/stable/operator-manual/declarative-setup/#ssh-repositories) from official ArgoCD documentation.

To escape your SSH private key for storing it as a secret you can use the following command on Mac/Linux:

```bash
awk 'NF {sub(/\r/, ""); printf "%s\\n",$0;}'  <path-to-your-cert>
```

A convenience script to create the JSON structure for SSH private key can be found [here](https://github.com/aws-quickstart/ssp-amazon-eks/blob/main/scripts/create-argocd-ssh-secret.sh). You will need to set the `PEM_FILE`(full path to the ssh private key file) and `URL_TEMPLATE` (part of the URL for credentials template) variables inside the script.

3. (**important**) Replicate the secret to all the desired regions. 
4. Please see [instructions for GitHub](https://docs.github.com/en/github/authenticating-to-github/connecting-to-github-with-ssh) oou n details on setting up SSH access.


**Username Password and Token Authentication** 

1. Set `credentialsType` to `USERNAME` or `TOKEN` when defining `ApplicationRepository` in the ArgoCD add-on configuration.
2. Define the secret in the AWS Secret Manager as "Key Value" and set fields `username` and `password` to the desired values (clear text). For `TOKEN` username could be set to any username and password field set to the GitHub token. Replicate to the desired regions.
3. Make sure that for this type of authentication your repository URL is set as `https`, e.g. https://github.com/aws-samples/ssp-eks-workloads.git.

**Admin Secret**

<<<<<<< HEAD
1. Create a secret in the AWS Secrets Manager as "Plain Text" and set the value to the desired ArgoCD admin password bcrypt hash.

To get a bcrypt hash of the admin password you can use this command (Mac/Linux):
```bash
ARGO_PWD=<set in plain text>
`htpasswd -nbBC 10 "" $ARGO_PWD | tr -d ':\n' | sed 's/$2y/$2a/'`
```
=======
1. Create a secret in the AWS Secrets Manager as "Plain Text" and set the value to the bcrypt hash of the desired ArgoCD admin password. The hash can be obtained with this command (Mac/Linux):
```bash
ARGO_PWD=
htpasswd -nbBC 10 "" $ARGO_PWD | tr -d ':\n' | sed 's/$2y/$2a/'
```
Where the plaintext password is set in the `ARGO_PWD` variable.
>>>>>>> 1263b423

2. Replicate the secret to all the desired regions.
3. Set the secret name in `adminPasswordSecretName` in ArgoCD add-on configuration.

Alternatively the admin password hash can be set bypassing the AWS Secret by setting the following structure in the values properties of the add-on parameters:

```json
{
    "configs": {
        "secret" :{
            "argocdServerAdminPassword": <your bcrypt hash>
        }
    }
}
```

For more information, please refer to the [ArgoCD official documentation](https://github.com/argoproj/argo-helm/tree/master/charts/argo-cd).
## Known Issues

1. Destruction of the cluster with provisioned applications may cause cloud formation to get stuck on deleting ArgoCD namespace. This happens because the server component that handles Application CRD resource is destroyed before it has a chance to clean up applications that were provisioned through GitOps (of which CFN is unaware). To address this issue at the moment, App of Apps application should be destroyed manually before destroying the stack. 

2. Changing the administrator password in the AWS Secrets Manager and rerunning the stack causes login error on ArgoCD UI. This happens due to the fact that Argo Helm rewrites the secret containing the Dex server API Key (OIDC component of ArgoCD). The workaround at present is to restart the `argocd-server` pod, which repopulates the token. Secret management aspect of ArgoCD will be improved in the future to not require this step after password change. 


<|MERGE_RESOLUTION|>--- conflicted
+++ resolved
@@ -175,25 +175,15 @@
 
 **Admin Secret**
 
-<<<<<<< HEAD
-1. Create a secret in the AWS Secrets Manager as "Plain Text" and set the value to the desired ArgoCD admin password bcrypt hash.
-
-To get a bcrypt hash of the admin password you can use this command (Mac/Linux):
+1. Create a secret in the AWS Secrets Manager as "Plain Text" and set the value to the bcrypt hash of the desired ArgoCD admin password. The hash can be obtained with this command (Mac/Linux):
 ```bash
 ARGO_PWD=<set in plain text>
-`htpasswd -nbBC 10 "" $ARGO_PWD | tr -d ':\n' | sed 's/$2y/$2a/'`
-```
-=======
-1. Create a secret in the AWS Secrets Manager as "Plain Text" and set the value to the bcrypt hash of the desired ArgoCD admin password. The hash can be obtained with this command (Mac/Linux):
-```bash
-ARGO_PWD=
 htpasswd -nbBC 10 "" $ARGO_PWD | tr -d ':\n' | sed 's/$2y/$2a/'
 ```
 Where the plaintext password is set in the `ARGO_PWD` variable.
->>>>>>> 1263b423
-
-2. Replicate the secret to all the desired regions.
-3. Set the secret name in `adminPasswordSecretName` in ArgoCD add-on configuration.
+
+1. Replicate the secret to all the desired regions.
+2. Set the secret name in `adminPasswordSecretName` in ArgoCD add-on configuration.
 
 Alternatively the admin password hash can be set bypassing the AWS Secret by setting the following structure in the values properties of the add-on parameters:
 
