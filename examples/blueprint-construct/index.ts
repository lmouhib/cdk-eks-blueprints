import * as cdk from '@aws-cdk/core';

// SSP lib.
import * as ssp from '../../lib'

// Example teams.
import * as team from '../teams'

export default class BlueprintConstruct extends cdk.Construct {
    constructor(scope: cdk.Construct, id: string, props: cdk.StackProps) {
        super(scope, id);

        // Setup platform team.
        const account = props.env!.account!;
        const platformTeam = new team.TeamPlatform(account);

        // Teams for the cluster.
        const teams: Array<ssp.teams.Team> = [
            platformTeam,
            new team.TeamTroi(),
            new team.TeamRiker(),
            new team.TeamBurnham(scope)
        ];

        // AddOns for the cluster.
        const addOns: Array<ssp.ClusterAddOn> = [
<<<<<<< HEAD
            new ssp.addons.AppMeshAddOn(),
            new ssp.addons.NginxAddOn(),
            new ssp.addons.ArgoCDAddOn(),
            new ssp.addons.CalicoAddOn(),
            new ssp.addons.MetricsServerAddOn(),
            new ssp.addons.ClusterAutoScalerAddOn(),
            new ssp.addons.ContainerInsightsAddOn(),
=======
            new ssp.addons.AppMeshAddOn,
            new ssp.addons.NginxAddOn({values: {
                controller: {
                    service: {
                        annotations: {
                            "key1": "value1"
                        }
                    }
                }
            }}),
            new ssp.addons.ArgoCDAddOn,
            new ssp.addons.CalicoAddOn,
            new ssp.addons.MetricsServerAddOn,
            new ssp.addons.ClusterAutoScalerAddOn,
            new ssp.addons.ContainerInsightsAddOn,
>>>>>>> a07144fe
            new ssp.addons.AwsLoadBalancerControllerAddOn(),
            new ssp.addons.SecretsStoreAddOn(),
            new ssp.addons.SSMAgentAddOn()
        ];

        const blueprintID = `${id}-dev`
        new ssp.EksBlueprint(scope, { id: blueprintID, addOns, teams }, props)
    }
}<|MERGE_RESOLUTION|>--- conflicted
+++ resolved
@@ -24,15 +24,6 @@
 
         // AddOns for the cluster.
         const addOns: Array<ssp.ClusterAddOn> = [
-<<<<<<< HEAD
-            new ssp.addons.AppMeshAddOn(),
-            new ssp.addons.NginxAddOn(),
-            new ssp.addons.ArgoCDAddOn(),
-            new ssp.addons.CalicoAddOn(),
-            new ssp.addons.MetricsServerAddOn(),
-            new ssp.addons.ClusterAutoScalerAddOn(),
-            new ssp.addons.ContainerInsightsAddOn(),
-=======
             new ssp.addons.AppMeshAddOn,
             new ssp.addons.NginxAddOn({values: {
                 controller: {
@@ -48,7 +39,6 @@
             new ssp.addons.MetricsServerAddOn,
             new ssp.addons.ClusterAutoScalerAddOn,
             new ssp.addons.ContainerInsightsAddOn,
->>>>>>> a07144fe
             new ssp.addons.AwsLoadBalancerControllerAddOn(),
             new ssp.addons.SecretsStoreAddOn(),
             new ssp.addons.SSMAgentAddOn()
