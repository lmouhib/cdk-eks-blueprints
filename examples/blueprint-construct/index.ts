import * as cdk from 'aws-cdk-lib';
import * as ec2 from "aws-cdk-lib/aws-ec2";
import { CapacityType, KubernetesVersion, NodegroupAmiType } from 'aws-cdk-lib/aws-eks';
import { Construct } from "constructs";
import * as blueprints from '../../lib';
import { HelmAddOn } from '../../lib';
import * as team from '../teams';

const burnhamManifestDir = './examples/teams/team-burnham/';
const rikerManifestDir = './examples/teams/team-riker/';
const teamManifestDirList = [burnhamManifestDir, rikerManifestDir];

export interface BlueprintConstructProps {
    /**
     * Id
     */
    id: string
}

export default class BlueprintConstruct {
    constructor(scope: Construct, props: cdk.StackProps) {

        HelmAddOn.validateHelmVersions = true;

        // TODO: fix IAM user provisioning for admin user
        // Setup platform team.
        //const account = props.env!.account!
        // const platformTeam = new team.TeamPlatform(account)
        // Teams for the cluster.
        const teams: Array<blueprints.Team> = [
            new team.TeamTroi,
            new team.TeamRiker(scope, teamManifestDirList[1]),
            new team.TeamBurnham(scope, teamManifestDirList[0]),
            new team.TeamPlatform(process.env.CDK_DEFAULT_ACCOUNT!)
        ];
        const prodBootstrapArgo = new blueprints.addons.ArgoCDAddOn({
            // TODO: enabling this cause stack deletion failure, known issue:
            // https://github.com/aws-quickstart/cdk-eks-blueprints/blob/main/docs/addons/argo-cd.md#known-issues
            // bootstrapRepo: {
            //      repoUrl: 'https://github.com/aws-samples/eks-blueprints-workloads.git',
            //      path: 'envs/dev',
            //      targetRevision: "deployable",
            //      credentialsSecretName: 'github-ssh',
            //      credentialsType: 'SSH'
            // },
            // adminPasswordSecretName: "argo-admin-secret"
        });
        const addOns: Array<blueprints.ClusterAddOn> = [
            new blueprints.addons.AppMeshAddOn(),
            new blueprints.addons.CertManagerAddOn(),
            new blueprints.addons.AdotCollectorAddOn(),
            new blueprints.addons.AmpAddOn(),
            new blueprints.addons.XrayAdotAddOn(),
            new blueprints.addons.CloudWatchAdotAddOn(),
            new blueprints.addons.IstioBaseAddOn(),
            new blueprints.addons.IstioControlPlaneAddOn(),
            new blueprints.addons.CalicoOperatorAddOn(),
            new blueprints.addons.MetricsServerAddOn(),
            new blueprints.addons.AwsLoadBalancerControllerAddOn(),
            new blueprints.addons.SecretsStoreAddOn(),
            prodBootstrapArgo,
            new blueprints.addons.SSMAgentAddOn(),
            new blueprints.addons.NginxAddOn({
                values: {
                    controller: { service: { create: false } }
                }
            }),
            new blueprints.addons.VeleroAddOn(),
            new blueprints.addons.VpcCniAddOn(),
            new blueprints.addons.CoreDnsAddOn(),
            new blueprints.addons.KubeProxyAddOn(),
            new blueprints.addons.FalcoAddOn(),
            // new.EksBlueprintProps.addons.OpaGatekeeperAddOn(),
            new blueprints.addons.KarpenterAddOn({
                subnetTags: {
                    "Name": "blueprint-construct-dev/blueprint-construct-dev-vpc/PrivateSubnet1",
                },
                securityGroupTags: {
                    "kubernetes.io/cluster/blueprint-construct-dev": "owned",
                },
                taints: [{
                    key: "workload",
                    value: "test",
                    effect: "NoSchedule",
                }],
            }),
            new blueprints.addons.KubeviousAddOn(),
            new blueprints.addons.EbsCsiDriverAddOn(),
            new blueprints.addons.EfsCsiDriverAddOn({replicaCount: 1}),
            new blueprints.addons.KedaAddOn({
                podSecurityContextFsGroup: 1001,
                securityContextRunAsGroup: 1001,
                securityContextRunAsUser: 1001,
                irsaRoles: ["CloudWatchFullAccess", "AmazonSQSFullAccess"]
            }),
<<<<<<< HEAD
            new blueprints.addons.CertManagerAddOn(),
            new blueprints.addons.AWSPrivateCAIssuerAddon()
=======
>>>>>>> ce6de2a8
        ];

        // Instantiated to for helm version check.
        new blueprints.ExternalDnsAddOn({
            hostedZoneResources: [ blueprints.GlobalResources.HostedZone ]
        });
        new blueprints.OpaGatekeeperAddOn();

        const blueprintID = 'blueprint-construct-dev';

        const userData = ec2.UserData.forLinux();
        userData.addCommands(`/etc/eks/bootstrap.sh ${blueprintID}`);

        const clusterProvider = new blueprints.GenericClusterProvider({
            version: KubernetesVersion.V1_21,
            managedNodeGroups: [
                {
                    id: "mng1",
                    amiType: NodegroupAmiType.AL2_X86_64,
                    instanceTypes: [new ec2.InstanceType('m5.2xlarge')],
                    diskSize: 25,
                    nodeGroupSubnets: { subnetType: ec2.SubnetType.PRIVATE_WITH_NAT }
                },
                {
                    id: "mng2-customami",
                    instanceTypes: [new ec2.InstanceType('t3.large')],
                    nodeGroupCapacityType: CapacityType.SPOT,
                    customAmi: {
                        machineImage: ec2.MachineImage.genericLinux({
                            'us-east-1': 'ami-08e520f5673ee0894',
                            'us-west-2': 'ami-0403ff342ceb30967',
                            'us-east-2': 'ami-07109d69738d6e1ee',
                            'us-west-1': "ami-07bda4b61dc470985",
                            'us-gov-west-1': 'ami-0e9ebbf0d3f263e9b',
                            'us-gov-east-1':'ami-033eb9bc6daf8bfb1'
                        }),
                        userData: userData,
                    }
                }
            ]
        });

        blueprints.EksBlueprint.builder()
            .addOns(...addOns)
            .clusterProvider(clusterProvider)
            .teams(...teams)
            .enableControlPlaneLogTypes(blueprints.ControlPlaneLogType.API)
            .build(scope, blueprintID, props);
    }
}<|MERGE_RESOLUTION|>--- conflicted
+++ resolved
@@ -93,11 +93,8 @@
                 securityContextRunAsUser: 1001,
                 irsaRoles: ["CloudWatchFullAccess", "AmazonSQSFullAccess"]
             }),
-<<<<<<< HEAD
             new blueprints.addons.CertManagerAddOn(),
-            new blueprints.addons.AWSPrivateCAIssuerAddon()
-=======
->>>>>>> ce6de2a8
+            new blueprints.addons.AWSPrivateCAIssuerAddon(),
         ];
 
         // Instantiated to for helm version check.
