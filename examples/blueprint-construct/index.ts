--- conflicted
+++ resolved
@@ -10,27 +10,15 @@
     constructor(scope: cdk.Construct, id: string, props: cdk.StackProps) {
         super(scope, id);
 
+        // TODO: fix IAM user provisioning for admin user
         // Setup platform team.
-<<<<<<< HEAD
-        const account = props.env!.account!;
-        const platformTeam = new team.TeamPlatform(account);
-
-        // Teams for the cluster.
-        const teams: Array<ssp.Team> = [
-            platformTeam,
-            new team.TeamTroi(),
-            new team.TeamRiker(),
-=======
-        const account = props.env!.account!
-        
-        // TODO: fix IAM user provisioning for admin user
+        //const account = props.env!.account!
         // const platformTeam = new team.TeamPlatform(account)
 
         // Teams for the cluster.
         const teams: Array<ssp.Team> = [
             new team.TeamTroi,
             new team.TeamRiker,
->>>>>>> 3652a488
             new team.TeamBurnham(scope)
         ];
         const prodBootstrapArgo = new ssp.addons.ArgoCDAddOn({
