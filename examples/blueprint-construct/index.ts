--- conflicted
+++ resolved
@@ -40,18 +40,17 @@
         const prodBootstrapArgo = new ssp.addons.ArgoCDAddOn({
             // TODO: enabling this cause stack deletion failure, known issue:
             // https://github.com/aws-quickstart/ssp-amazon-eks/blob/main/docs/addons/argo-cd.md#known-issues
-            bootstrapRepo: {
-                 repoUrl: 'https://github.com/aws-samples/ssp-eks-workloads.git',
-                 path: 'envs/dev',
-                 targetRevision: "deployable",
-                 credentialsSecretName: 'github-ssh',
-                 credentialsType: 'SSH'
-            },
-            adminPasswordSecretName: "argo-admin-secret"
+            // bootstrapRepo: {
+            //      repoUrl: 'https://github.com/aws-samples/ssp-eks-workloads.git',
+            //      path: 'envs/dev',
+            //      targetRevision: "deployable",
+            //      credentialsSecretName: 'github-ssh',
+            //      credentialsType: 'SSH'
+            // },
+            // adminPasswordSecretName: "argo-admin-secret"
         });
         // AddOns for the cluster.
         const addOns: Array<ssp.ClusterAddOn> = [
-<<<<<<< HEAD
             new ssp.addons.AppMeshAddOn(),
             new ssp.addons.CalicoAddOn(),
             new ssp.addons.MetricsServerAddOn(),
@@ -60,16 +59,6 @@
             new ssp.addons.SecretsStoreAddOn(),
             prodBootstrapArgo,
             new ssp.addons.SSMAgentAddOn(),
-=======
-            prodBootstrapArgo,
-            new ssp.addons.AppMeshAddOn(),
-            new ssp.addons.AwsForFluentBitAddOn(),
-            new ssp.addons.AwsLoadBalancerControllerAddOn(),
-            new ssp.addons.CalicoAddOn(),   
-            new ssp.addons.ContainerInsightsAddOn(),
-            new ssp.addons.MetricsServerAddOn(),
-            new ssp.addons.OpaGatekeeperAddOn(),
->>>>>>> ea8f4128
             new ssp.addons.NginxAddOn({ values: {
                 controller: { service: { create: false }}
             }}),
