import { Vpc } from '@aws-cdk/aws-ec2';
import * as cdk from '@aws-cdk/core';
// SSP lib.
import * as ssp from '../../lib';
import { DirectVpcProvider } from '../../lib/resource-providers/vpc';
import * as team from '../teams';


const burnhamManifestDir = './examples/teams/team-burnham/';
const rikerManifestDir = './examples/teams/team-riker/';
const teamManifestDirList = [burnhamManifestDir,rikerManifestDir];

export interface BlueprintConstructProps {
    /**
     * Id
     */
    id: string;

    /**
     * EC2 VPC
     */
    vpc: Vpc;
}

export default class BlueprintConstruct extends cdk.Construct {
    constructor(scope: cdk.Construct, blueprintProps: BlueprintConstructProps, props: cdk.StackProps) {
        super(scope, blueprintProps.id);

        // TODO: fix IAM user provisioning for admin user
        // Setup platform team.
        //const account = props.env!.account!
        // const platformTeam = new team.TeamPlatform(account)

        // Teams for the cluster.
        const teams: Array<ssp.Team> = [
            new team.TeamTroi,
            new team.TeamRiker(scope, teamManifestDirList[1]),
            new team.TeamBurnham(scope, teamManifestDirList[0])
        ];
        const prodBootstrapArgo = new ssp.addons.ArgoCDAddOn({
            // TODO: enabling this cause stack deletion failure, known issue:
            // https://github.com/aws-quickstart/ssp-amazon-eks/blob/main/docs/addons/argo-cd.md#known-issues
<<<<<<< HEAD
            bootstrapRepo: {
                 repoUrl: 'https://github.com/aws-samples/ssp-eks-workloads.git',
                 path: 'envs/dev',
                 targetRevision: "deployable",
                 credentialsSecretName: 'github-ssh',
                 credentialsType: 'SSH'
            },
            // adminPasswordSecretName: "argo-admin-secret"
=======
            // bootstrapRepo: {
            //      repoUrl: 'https://github.com/aws-samples/ssp-eks-workloads.git',
            //      path: 'envs/dev',
            //      targetRevision: "deployable"
            // },
            adminPasswordSecretName: "argo-admin-secret"
>>>>>>> 21acfb40
        });
        // AddOns for the cluster.
        const addOns: Array<ssp.ClusterAddOn> = [
            new ssp.addons.AppMeshAddOn(),
            new ssp.addons.CalicoAddOn(),
            new ssp.addons.MetricsServerAddOn(),
            new ssp.addons.ContainerInsightsAddOn(),
            new ssp.addons.AwsLoadBalancerControllerAddOn(),
            new ssp.addons.SecretsStoreAddOn(),
            prodBootstrapArgo,
            new ssp.addons.SSMAgentAddOn(),
            new ssp.addons.NginxAddOn({ values: {
                controller: { service: { create: false }}
            }}),
            new ssp.addons.VeleroAddOn(),
            new ssp.addons.VpcCniAddOn(),
            new ssp.addons.CoreDnsAddOn(),
            new ssp.addons.KubeProxyAddOn(),
            //new ssp.addons.OpaGatekeeperAddOn(),
            new ssp.addons.KarpenterAddOn(),
        ];

        const blueprintID = `${blueprintProps.id}-dev`;

        const resourceProviders = new Map<string, ssp.ResourceProvider>()
            .set(ssp.GlobalResources.Vpc, new DirectVpcProvider(blueprintProps.vpc));

        new ssp.EksBlueprint(scope, { id: blueprintID, addOns, teams, 
            resourceProviders, enableControlPlaneLogTypes: ['api']}, props);
    }
}<|MERGE_RESOLUTION|>--- conflicted
+++ resolved
@@ -40,7 +40,6 @@
         const prodBootstrapArgo = new ssp.addons.ArgoCDAddOn({
             // TODO: enabling this cause stack deletion failure, known issue:
             // https://github.com/aws-quickstart/ssp-amazon-eks/blob/main/docs/addons/argo-cd.md#known-issues
-<<<<<<< HEAD
             bootstrapRepo: {
                  repoUrl: 'https://github.com/aws-samples/ssp-eks-workloads.git',
                  path: 'envs/dev',
@@ -48,15 +47,7 @@
                  credentialsSecretName: 'github-ssh',
                  credentialsType: 'SSH'
             },
-            // adminPasswordSecretName: "argo-admin-secret"
-=======
-            // bootstrapRepo: {
-            //      repoUrl: 'https://github.com/aws-samples/ssp-eks-workloads.git',
-            //      path: 'envs/dev',
-            //      targetRevision: "deployable"
-            // },
             adminPasswordSecretName: "argo-admin-secret"
->>>>>>> 21acfb40
         });
         // AddOns for the cluster.
         const addOns: Array<ssp.ClusterAddOn> = [
