import * as ec2 from "@aws-cdk/aws-ec2";
import { InstanceType } from '@aws-cdk/aws-ec2';
import { CapacityType, KubernetesVersion, NodegroupAmiType } from '@aws-cdk/aws-eks';
import * as cdk from '@aws-cdk/core';
// SSP lib.
import * as ssp from '../../lib';
import { EksBlueprint } from '../../lib';
import * as team from '../teams';


const burnhamManifestDir = './examples/teams/team-burnham/';
const rikerManifestDir = './examples/teams/team-riker/';
const teamManifestDirList = [burnhamManifestDir, rikerManifestDir];

export interface BlueprintConstructProps {
    /**
     * Id
     */
    id: string
}

export default class BlueprintConstruct extends cdk.Construct {
    constructor(scope: cdk.Construct, blueprintProps: BlueprintConstructProps, props: cdk.StackProps) {
        super(scope, blueprintProps.id);

        // TODO: fix IAM user provisioning for admin user
        // Setup platform team.
        //const account = props.env!.account!
        // const platformTeam = new team.TeamPlatform(account)

        // Teams for the cluster.
        const teams: Array<ssp.Team> = [
            new team.TeamTroi,
            new team.TeamRiker(scope, teamManifestDirList[1]),
            new team.TeamBurnham(scope, teamManifestDirList[0]),
            new team.TeamPlatform(process.env.CDK_DEFAULT_ACCOUNT!)
        ];
        const prodBootstrapArgo = new ssp.addons.ArgoCDAddOn({
            // TODO: enabling this cause stack deletion failure, known issue:
            // https://github.com/aws-quickstart/ssp-amazon-eks/blob/main/docs/addons/argo-cd.md#known-issues
            // bootstrapRepo: {
            //      repoUrl: 'https://github.com/aws-samples/ssp-eks-workloads.git',
            //      path: 'envs/dev',
            //      targetRevision: "deployable",
            //      credentialsSecretName: 'github-ssh',
            //      credentialsType: 'SSH'
            // },
            // adminPasswordSecretName: "argo-admin-secret"
        });
        // AddOns for the cluster.
        const addOns: Array<ssp.ClusterAddOn> = [
            new ssp.addons.AppMeshAddOn(),
            new ssp.addons.CalicoAddOn(),
            new ssp.addons.MetricsServerAddOn(),
            new ssp.addons.ContainerInsightsAddOn(),
            new ssp.addons.AwsLoadBalancerControllerAddOn(),
            new ssp.addons.SecretsStoreAddOn(),
            prodBootstrapArgo,
            new ssp.addons.SSMAgentAddOn(),
            new ssp.addons.NginxAddOn({
                values: {
                    controller: { service: { create: false } }
                }
            }),
            new ssp.addons.VeleroAddOn(),
            new ssp.addons.VpcCniAddOn(),
            new ssp.addons.CoreDnsAddOn(),
            new ssp.addons.KubeProxyAddOn(),
            // new ssp.addons.OpaGatekeeperAddOn(),
            new ssp.addons.KarpenterAddOn(),
            new ssp.addons.KubeviousAddOn(),
<<<<<<< HEAD
            new ssp.addons.EbsCsiDriverAddOn(),
            new ssp.addons.EfsCsiDriverAddOn({replicaCount: 1}),
=======
            new ssp.addons.EbsCsiDriverAddOn()
>>>>>>> 4398b007
        ];

        const blueprintID = `${blueprintProps.id}-dev`;

        const userData = ec2.UserData.forLinux();
        userData.addCommands(`/etc/eks/bootstrap.sh ${blueprintID}`);

        const clusterProvider = new ssp.GenericClusterProvider({
            version: KubernetesVersion.V1_21,
            managedNodeGroups: [
                {
                    id: "mng1",
                    amiType: NodegroupAmiType.AL2_X86_64,
                    instanceTypes: [new InstanceType('m5.2xlarge')]
                },
                {
                    id: "mng2-custom",
                    instanceTypes: [new InstanceType('m5.2xlarge')],
                    nodeGroupCapacityType: CapacityType.SPOT,
                    customAmi: {
                        machineImage: ec2.MachineImage.genericLinux({
                            'us-east-1': 'ami-0b297a512e2852b89',
                            'us-west-2': 'ami-06a8c459c01f55c7b',
                            'us-east-2': 'ami-093d9796e55a5b860'
                        }),
                        userData: userData,
                    }
                }
            ]
        });

        EksBlueprint.builder()
            .addOns(...addOns)
            .clusterProvider(clusterProvider)
            .teams(...teams)
            .enableControlPlaneLogTypes('api')
            .build(scope, blueprintID, props);
    }
}<|MERGE_RESOLUTION|>--- conflicted
+++ resolved
@@ -69,12 +69,8 @@
             // new ssp.addons.OpaGatekeeperAddOn(),
             new ssp.addons.KarpenterAddOn(),
             new ssp.addons.KubeviousAddOn(),
-<<<<<<< HEAD
             new ssp.addons.EbsCsiDriverAddOn(),
             new ssp.addons.EfsCsiDriverAddOn({replicaCount: 1}),
-=======
-            new ssp.addons.EbsCsiDriverAddOn()
->>>>>>> 4398b007
         ];
 
         const blueprintID = `${blueprintProps.id}-dev`;
